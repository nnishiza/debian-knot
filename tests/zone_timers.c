--- conflicted
+++ resolved
@@ -65,11 +65,7 @@
 
 	knot_zonedb_build_index(zone_db);
 
-<<<<<<< HEAD
-	namedb_t *db = NULL;
-=======
 	knot_db_t *db = NULL;
->>>>>>> 5d11f548
 	ret = open_timers_db(dbid, &db);
 	ok(ret == KNOT_EOK && db != NULL, "zone timers: create");
 
