/*  Copyright (C) 2015 CZ.NIC, z.s.p.o. <knot-dns@labs.nic.cz>

    This program is free software: you can redistribute it and/or modify
    it under the terms of the GNU General Public License as published by
    the Free Software Foundation, either version 3 of the License, or
    (at your option) any later version.

    This program is distributed in the hope that it will be useful,
    but WITHOUT ANY WARRANTY; without even the implied warranty of
    MERCHANTABILITY or FITNESS FOR A PARTICULAR PURPOSE.  See the
    GNU General Public License for more details.

    You should have received a copy of the GNU General Public License
    along with this program.  If not, see <http://www.gnu.org/licenses/>.
*/

#include <stdlib.h>
#include <stdint.h>
#include <string.h>
#include <tap/basic.h>

#include "libknot/yparser/ypscheme.h"
#include "libknot/yparser/yptrafo.h"
#include "libknot/libknot.h"

#define C_ID		"\x02""id"
#define C_INT		"\x07""integer"
#define C_BOOL		"\x04""bool"
#define C_OPT		"\x06""option"
#define C_STR		"\x06""string"
#define C_ADDR		"\x07""address"
#define C_DNAME		"\x05""dname"
#define C_HEX		"\x03""hex"
#define C_BASE64	"\x06""base64"
#define C_DATA		"\x04""data"
#define C_REF		"\x09""reference"
#define C_GRP		"\x05""group"
#define C_MULTIGRP	"\x0B""multi-group"

static const yp_item_t group[] = {
	{ C_INT, YP_TINT, YP_VINT = { 0, 100, YP_NIL } },
	{ C_STR, YP_TSTR, YP_VNONE, YP_FMULTI },
	{ NULL }
};

static const yp_item_t multi_group[] = {
	{ C_ID,     YP_TSTR, YP_VNONE },
	{ C_HEX,    YP_THEX, YP_VNONE },
	{ C_BASE64, YP_TB64, YP_VNONE },
	{ NULL }
};

static const knot_lookup_t opts[] = {
	{ 1,   "one" },
	{ 10,  "ten" },
	{ 0, NULL }
	};

static const yp_item_t static_scheme[] = {
<<<<<<< HEAD
	{ C_OPT,      YP_TOPT,  YP_VOPT = { opts } },
	{ C_BOOL,     YP_TBOOL, YP_VNONE },
	{ C_GRP,      YP_TGRP,  YP_VGRP = { group } },
	{ C_MULTIGRP, YP_TGRP,  YP_VGRP = { multi_group }, YP_FMULTI },
	{ C_REF,      YP_TREF,  YP_VREF = { C_MULTIGRP } },
=======
	{ C_OPT,      YP_TOPT,   YP_VOPT = { opts } },
	{ C_BOOL,     YP_TBOOL,  YP_VNONE },
	{ C_DNAME,    YP_TDNAME, YP_VNONE },
	{ C_GRP,      YP_TGRP,   YP_VGRP = { group } },
	{ C_MULTIGRP, YP_TGRP,   YP_VGRP = { multi_group }, YP_FMULTI },
	{ C_REF,      YP_TREF,   YP_VREF = { C_MULTIGRP } },
	{ C_DATA,     YP_TDATA,  YP_VNONE },
>>>>>>> 5d11f548
	{ NULL }
};

static void scheme_find_test(void)
{
	yp_item_t *scheme = NULL;

	int ret = yp_scheme_copy(&scheme, static_scheme);
	ok(ret == KNOT_EOK, "scheme copy");

	const yp_item_t *i = yp_scheme_find(C_OPT, NULL, scheme);
	ok(i != NULL, "scheme find");
	if (i == NULL) {
		goto error_scheme;
	}
	ok(strcmp(i->name + 1, C_OPT + 1) == 0, "name check");

	i = yp_scheme_find(C_STR, C_GRP, scheme);
	ok(i != NULL, "scheme find with parent");
	if (i == NULL) {
		goto error_scheme;
	}
	ok(strcmp(i->name + 1, C_STR + 1) == 0, "name check");

	i = yp_scheme_find(C_ADDR, NULL, scheme);
	ok(i == NULL, "scheme not find");

	i = yp_scheme_find(C_ADDR, C_GRP, scheme);
	ok(i == NULL, "scheme not find with parent");

error_scheme:
	yp_scheme_free(scheme);
}

#define SET_INPUT_STR(str) \
	ret = yp_set_input_string(yp, str, strlen(str)); \
	ok(ret == KNOT_EOK, "set input string");

#define PARSER_CHECK(depth) \
	ret = yp_parse(yp); \
	ok(ret == KNOT_EOK, "parse"); \
	ret = yp_scheme_check_parser(ctx, yp); \
	ok(ret == KNOT_EOK, "check parser"); \
	node = &ctx->nodes[ctx->current]; \
	parent = node->parent; \
	ok(ctx->current == depth, "depth check");

#define PARSER_RET_CHECK(code) \
	ret = yp_parse(yp); \
	ok(ret == KNOT_EOK, "parse"); \
	ret = yp_scheme_check_parser(ctx, yp); \
	ok(ret == code, "return check parser");

static void parser_test(void)
{
	yp_parser_t yparser;
	yp_parser_t *yp = &yparser;
	yp_item_t *scheme = NULL;
	yp_check_ctx_t *ctx = NULL;

	yp_init(yp);

	int ret = yp_scheme_copy(&scheme, static_scheme);
	ok(ret == KNOT_EOK, "scheme copy");
	if (ret != KNOT_EOK) {
		goto error_parser;
	}

	ctx = yp_scheme_check_init(scheme);
	ok(ctx != NULL, "create check ctx");
	if (ctx == NULL) {
<<<<<<< HEAD
		goto skip_all;
	}

	/* Key0 test. */
	str = "option: one";
	ret = yp_set_input_string(yp, str, strlen(str));
	ok(ret == KNOT_EOK, "set input string");
	ret = yp_parse(yp);
	ok(ret == KNOT_EOK, "parse");
	ret = yp_scheme_check_parser(ctx, yp);
	ok(ret == KNOT_EOK, "check parser");
	ok(ctx->event == YP_EKEY0, "event check");
	ok(strcmp(ctx->key0->name + 1, "option") == 0, "name check");
	ok(ctx->key0->type == YP_TOPT, "type check");
	ok(yp_opt(ctx->data) == 1, "value check");

	/* Boolean test. */
	str = "bool: true\nbool: on\nbool: false\nbool: off";
	ret = yp_set_input_string(yp, str, strlen(str));
	ok(ret == KNOT_EOK, "set input string");
	for (int i = 0; i < 2; i++) {
		ret = yp_parse(yp);
		ok(ret == KNOT_EOK, "parse");
		ret = yp_scheme_check_parser(ctx, yp);
		ok(ret == KNOT_EOK, "check parser");
		ok(ctx->event == YP_EKEY0, "event check");
		ok(strcmp(ctx->key0->name + 1, "bool") == 0, "name check");
		ok(ctx->key0->type == YP_TBOOL, "type check");
		ok(yp_bool(ctx->data_len) == true, "value check");
	}
	for (int i = 0; i < 2; i++) {
		ret = yp_parse(yp);
		ok(ret == KNOT_EOK, "parse");
		ret = yp_scheme_check_parser(ctx, yp);
		ok(ret == KNOT_EOK, "check parser");
		ok(ctx->event == YP_EKEY0, "event check");
		ok(strcmp(ctx->key0->name + 1, "bool") == 0, "name check");
		ok(ctx->key0->type == YP_TBOOL, "type check");
		ok(yp_bool(ctx->data_len) == false, "value check");
	}

	/* Group test. */
	str = "group:\n integer: 20\n string: [short, \"long string\"]";
	ret = yp_set_input_string(yp, str, strlen(str));
	ok(ret == KNOT_EOK, "set input string");
	ret = yp_parse(yp);
	ok(ret == KNOT_EOK, "parse");
	ret = yp_scheme_check_parser(ctx, yp);
	ok(ret == KNOT_EOK, "check parser");
	ok(ctx->event == YP_EKEY0, "event check");
	ok(strcmp(ctx->key0->name + 1, "group") == 0, "name check");
	ok(ctx->key0->type == YP_TGRP, "type check");
	ok(ctx->data_len == 0, "value length check");
	ret = yp_parse(yp);
	ok(ret == KNOT_EOK, "parse");
	ret = yp_scheme_check_parser(ctx, yp);
	ok(ret == KNOT_EOK, "check parser");
	ok(ctx->event == YP_EKEY1, "event check");
	ok(strcmp(ctx->key1->name + 1, "integer") == 0, "name check");
	ok(ctx->key1->type == YP_TINT, "type check");
	ok(yp_int(ctx->data, ctx->data_len) == 20, "value check");
	ret = yp_parse(yp);
	ok(ret == KNOT_EOK, "parse");
	ret = yp_scheme_check_parser(ctx, yp);
	ok(ret == KNOT_EOK, "check parser");
	ok(ctx->event == YP_EKEY1, "event check");
	ok(strcmp(ctx->key1->name + 1, "string") == 0, "name check");
	ok(ctx->key1->type == YP_TSTR, "type check");
	ok(strcmp(yp_str(ctx->data), "short") == 0, "value check");
	ret = yp_parse(yp);
	ok(ret == KNOT_EOK, "parse");
	ret = yp_scheme_check_parser(ctx, yp);
	ok(ret == KNOT_EOK, "check parser");
	ok(ctx->event == YP_EKEY1, "event check");
	ok(strcmp(ctx->key1->name + 1, "string") == 0, "name check");
	ok(ctx->key1->type == YP_TSTR, "type check");
	ok(strcmp(yp_str(ctx->data), "long string") == 0, "value check");

	/* Multi-group test. */
	str = "multi-group:\n - id: foo\n   base64: Zm9vYmFy\nreference: foo";
	ret = yp_set_input_string(yp, str, strlen(str));
	ok(ret == KNOT_EOK, "set input string");
	ret = yp_parse(yp);
	ok(ret == KNOT_EOK, "parse");
	ret = yp_scheme_check_parser(ctx, yp);
	ok(ret == KNOT_EOK, "check parser");
	ok(ctx->event == YP_EKEY0, "event check");
	ok(strcmp(ctx->key0->name + 1, "multi-group") == 0, "name check");
	ok(ctx->key0->type == YP_TGRP, "type check");
	ok(ctx->data_len == 0, "value length check");
	ret = yp_parse(yp);
	ok(ret == KNOT_EOK, "parse");
	ret = yp_scheme_check_parser(ctx, yp);
	ok(ret == KNOT_EOK, "check parser");
	ok(ctx->event == YP_EID, "event check");
	ok(strcmp(ctx->key1->name + 1, "id") == 0, "name check");
	ok(ctx->key1->type == YP_TSTR, "type check");
	ok(strcmp(yp_str(ctx->id), "foo") == 0, "value check");
	ret = yp_parse(yp);
	ok(ret == KNOT_EOK, "parse");
	ret = yp_scheme_check_parser(ctx, yp);
	ok(ret == KNOT_EOK, "check parser");
	ok(ctx->event == YP_EKEY1, "event check");
	ok(strcmp(ctx->key1->name + 1, "base64") == 0, "name check");
	ok(ctx->key1->type == YP_TB64, "type check");
	ok(memcmp(ctx->data, "foobar", ctx->data_len) == 0, "value check");
	ret = yp_parse(yp);
	ok(ret == KNOT_EOK, "parse");
	ret = yp_scheme_check_parser(ctx, yp);
	ok(ret == KNOT_EOK, "check parser");
	ok(ctx->event == YP_EKEY0, "event check");
	ok(strcmp(ctx->key0->name + 1, "reference") == 0, "name check");
	ok(ctx->key0->type == YP_TREF, "type check");
	ok(strcmp(yp_str(ctx->data), "foo") == 0, "value check");

	/* Scheme find tests. */
	const yp_item_t *i = yp_scheme_find(C_OPT, NULL, scheme);
	ok(i != NULL, "scheme find");
	if (i == NULL) {
		goto skip_all;
	}
	ok(strcmp(i->name + 1, "option") == 0, "name check");
	i = yp_scheme_find(C_STR, C_GRP, scheme);
	ok(i != NULL, "scheme find");
	if (i == NULL) {
		goto skip_all;
	}
	ok(strcmp(i->name + 1, "string") == 0, "name check");
=======
		goto error_parser;
	}

	yp_node_t *node;
	yp_node_t *parent;
	const yp_item_t *id;

	diag("parser key0 test");
	SET_INPUT_STR("option: one");
	PARSER_CHECK(0);
	ok(strcmp(node->item->name + 1, "option") == 0, "name check");
	ok(node->item->type == YP_TOPT, "type check");
	ok(yp_opt(node->data) == 1, "value check");

	diag("parser group test");
	SET_INPUT_STR("group:\n integer: 20\n string: [short, \"long string\"]");
	PARSER_CHECK(0);
	ok(strcmp(node->item->name + 1, "group") == 0, "name check");
	ok(node->item->type == YP_TGRP, "type check");
	ok(node->data_len == 0, "value length check");
	PARSER_CHECK(1);
	ok(strcmp(node->item->name + 1, "integer") == 0, "name check");
	ok(node->item->type == YP_TINT, "type check");
	ok(yp_int(node->data) == 20, "value check");
	PARSER_CHECK(1);
	ok(strcmp(node->item->name + 1, "string") == 0, "name check");
	ok(node->item->type == YP_TSTR, "type check");
	ok(strcmp(yp_str(node->data), "short") == 0, "value check");
	PARSER_CHECK(1);
	ok(strcmp(node->item->name + 1, "string") == 0, "name check");
	ok(node->item->type == YP_TSTR, "type check");
	ok(strcmp(yp_str(node->data), "long string") == 0, "value check");

	diag("parser multi-group test");
	SET_INPUT_STR("multi-group:\n - id: foo\n   base64: Zm9vYmFy\nreference: foo");
	PARSER_CHECK(0);
	ok(strcmp(node->item->name + 1, "multi-group") == 0, "name check");
	ok(node->item->type == YP_TGRP, "type check");
	ok(node->data_len == 0, "value length check");
	PARSER_CHECK(0);
	ok(node->id_len > 0, "id check");
	ok(strcmp(node->item->name + 1, "multi-group") == 0, "name check");
	ok(node->item->type == YP_TGRP, "type check");
	ok(node->data_len == 0, "value length check");
	id = node->item->var.g.id;
	ok(strcmp(id->name + 1, "id") == 0, "name check");
	ok(id->type == YP_TSTR, "type check");
	ok(strcmp(yp_str(node->id), "foo") == 0, "value check");
	PARSER_CHECK(1);
	id = parent->item->var.g.id;
	ok(strcmp(parent->item->name + 1, "multi-group") == 0, "name check");
	ok(parent->item->type == YP_TGRP, "type check");
	ok(parent->data_len == 0, "value length check");
	ok(strcmp(yp_str(parent->id), "foo") == 0, "value check");
	ok(strcmp(id->name + 1, "id") == 0, "name check");
	ok(id->type == YP_TSTR, "type check");
	ok(strcmp(node->item->name + 1, "base64") == 0, "name check");
	ok(node->item->type == YP_TB64, "type check");
	ok(memcmp(yp_bin(node->data), "foobar", yp_bin_len(node->data)) == 0,
	   "value check");
	ok(node->id_len == 0, "id length check");
	PARSER_CHECK(0);
	ok(strcmp(node->item->name + 1, "reference") == 0, "name check");
	ok(node->item->type == YP_TREF, "type check");
	ok(strcmp(yp_str(node->data), "foo") == 0, "value check");

	diag("parser check return");
	SET_INPUT_STR("unknown:");
	PARSER_RET_CHECK(KNOT_YP_EINVAL_ITEM);
>>>>>>> 5d11f548

	SET_INPUT_STR("group:\n unknown:");
	PARSER_RET_CHECK(KNOT_EOK);
	PARSER_RET_CHECK(KNOT_YP_EINVAL_ITEM);

	SET_INPUT_STR("group:\n - unknown: data");
	PARSER_RET_CHECK(KNOT_EOK);
	PARSER_RET_CHECK(KNOT_YP_EINVAL_ITEM);

	SET_INPUT_STR("group:\n - hex: data");
	PARSER_RET_CHECK(KNOT_EOK);
	PARSER_RET_CHECK(KNOT_YP_EINVAL_ITEM);

	SET_INPUT_STR("dname:");
	PARSER_RET_CHECK(KNOT_EINVAL);

	SET_INPUT_STR("group: data");
	PARSER_RET_CHECK(KNOT_YP_ENOTSUP_DATA);

	SET_INPUT_STR("group:\n integer:");
	PARSER_RET_CHECK(KNOT_EOK);
	PARSER_RET_CHECK(KNOT_EINVAL);

	SET_INPUT_STR("multi-group:\n id:");
	PARSER_RET_CHECK(KNOT_EOK);
	PARSER_RET_CHECK(KNOT_YP_ENODATA);

	SET_INPUT_STR("multi-group:\n hex:");
	PARSER_RET_CHECK(KNOT_EOK);
	PARSER_RET_CHECK(KNOT_YP_ENOID);

error_parser:
	yp_scheme_check_deinit(ctx);
	yp_scheme_free(scheme);
	yp_deinit(yp);
}

#define STR_CHECK(depth, key0, key1, id, data) \
	ret = yp_scheme_check_str(ctx, key0, key1, id, data); \
	ok(ret == KNOT_EOK, "check str"); \
	ok(ctx->current == depth, "depth check"); \
	node = &ctx->nodes[ctx->current]; \
	parent = node->parent;

#define STR_RET_CHECK(code, key0, key1, id, data) \
	ret = yp_scheme_check_str(ctx, key0, key1, id, data); \
	ok(ret == code, "return check str");

static void str_test(void)
{
	yp_item_t *scheme;
	yp_check_ctx_t *ctx = NULL;

	int ret = yp_scheme_copy(&scheme, static_scheme);
	ok(ret == KNOT_EOK, "scheme copy");
	if (ret != KNOT_EOK) {
		goto error_str;
	}

	ctx = yp_scheme_check_init(scheme);
	ok(ctx != NULL, "create check ctx");
	if (ctx == NULL) {
		goto error_str;
	}

	yp_node_t *node;
	yp_node_t *parent;
	const yp_item_t *id;

	diag("str key0 test");
	STR_CHECK(0, "option", NULL, NULL, "one");
	ok(strcmp(node->item->name + 1, "option") == 0, "name check");
	ok(node->item->type == YP_TOPT, "type check");
	ok(yp_opt(node->data) == 1, "value check");

	diag("str group test");
	STR_CHECK(0, "group", NULL, NULL, NULL);
	ok(strcmp(node->item->name + 1, "group") == 0, "name check");
	ok(node->item->type == YP_TGRP, "type check");
	ok(node->data_len == 0, "value length check");
	STR_CHECK(1, "group", "integer", NULL, "20");
	ok(strcmp(node->item->name + 1, "integer") == 0, "name check");
	ok(node->item->type == YP_TINT, "type check");
	ok(yp_int(node->data) == 20, "value check");
	STR_CHECK(1, "group", "string", NULL, "short");
	ok(strcmp(node->item->name + 1, "string") == 0, "name check");
	ok(node->item->type == YP_TSTR, "type check");
	ok(strcmp(yp_str(node->data), "short") == 0, "value check");
	STR_CHECK(1, "group", "string", NULL, "long string");
	ok(strcmp(node->item->name + 1, "string") == 0, "name check");
	ok(node->item->type == YP_TSTR, "type check");
	ok(strcmp(yp_str(node->data), "long string") == 0, "value check");

	diag("str multi-group test");
	STR_CHECK(0, "multi-group", NULL, NULL, NULL);
	ok(strcmp(node->item->name + 1, "multi-group") == 0, "name check");
	ok(node->item->type == YP_TGRP, "type check");
	ok(node->data_len == 0, "value length check");
	STR_CHECK(0, "multi-group", NULL, "foo", NULL);
	ok(node->id_len > 0, "id check");
	ok(strcmp(node->item->name + 1, "multi-group") == 0, "name check");
	ok(node->item->type == YP_TGRP, "type check");
	ok(node->data_len == 0, "value length check");
	id = node->item->var.g.id;
	ok(strcmp(id->name + 1, "id") == 0, "name check");
	ok(id->type == YP_TSTR, "type check");
	ok(strcmp(yp_str(node->id), "foo") == 0, "value check");
	STR_CHECK(1, "multi-group", "base64", "foo", "Zm9vYmFy");
	id = parent->item->var.g.id;
	ok(strcmp(parent->item->name + 1, "multi-group") == 0, "name check");
	ok(parent->item->type == YP_TGRP, "type check");
	ok(parent->data_len == 0, "value length check");
	ok(strcmp(yp_str(parent->id), "foo") == 0, "value check");
	ok(strcmp(id->name + 1, "id") == 0, "name check");
	ok(id->type == YP_TSTR, "type check");
	ok(strcmp(node->item->name + 1, "base64") == 0, "name check");
	ok(node->item->type == YP_TB64, "type check");
	ok(memcmp(yp_bin(node->data), "foobar", yp_bin_len(node->data)) == 0,
	   "value check");
	ok(node->id_len == 0, "id length check");
	STR_CHECK(0, "reference", NULL, NULL, "foo");
	ok(strcmp(node->item->name + 1, "reference") == 0, "name check");
	ok(node->item->type == YP_TREF, "type check");
	ok(strcmp(yp_str(node->data), "foo") == 0, "value check");

	diag("str check return");
	STR_RET_CHECK(KNOT_YP_EINVAL_ITEM,  "",        "",        "",   "");
	STR_RET_CHECK(KNOT_YP_EINVAL_ITEM,  NULL,      NULL,      NULL, NULL);
	STR_RET_CHECK(KNOT_YP_EINVAL_ITEM,  "unknown", NULL,      NULL, NULL);
	STR_RET_CHECK(KNOT_YP_EINVAL_ITEM,  NULL,      "unknown", NULL, NULL);
	STR_RET_CHECK(KNOT_EINVAL,          "dname",   "",        "",   "");
	STR_RET_CHECK(KNOT_EOK,             "dname",   NULL,      NULL, NULL);
	STR_RET_CHECK(KNOT_EOK,             "dname",   NULL,      NULL, ".");
	STR_RET_CHECK(KNOT_EINVAL,          "dname",   NULL,      NULL, "..");
	STR_RET_CHECK(KNOT_YP_ENOTSUP_ID,   "dname",   NULL,      "id", NULL);
	STR_RET_CHECK(KNOT_YP_EINVAL_ITEM,  "dname",   "unknown", NULL, NULL);

	STR_RET_CHECK(KNOT_EOK,             "group",   "",        "",   "");
	STR_RET_CHECK(KNOT_EOK,             "group",   NULL,      NULL, NULL);
	STR_RET_CHECK(KNOT_YP_ENOTSUP_DATA, "group",   "",        "",   "data");
	STR_RET_CHECK(KNOT_YP_EINVAL_ITEM,  "group",   "unknown", NULL, NULL);
	STR_RET_CHECK(KNOT_EOK,             "group",   "string",  NULL, NULL);
	STR_RET_CHECK(KNOT_EOK,             "group",   "string",  NULL, "data");
	STR_RET_CHECK(KNOT_EOK,             "group",   "string",  NULL, "");
	STR_RET_CHECK(KNOT_YP_ENOTSUP_ID,   "group",   "",        "id", NULL);
	STR_RET_CHECK(KNOT_YP_ENOTSUP_ID,   "group",   "string",  "id", NULL);

	STR_RET_CHECK(KNOT_EOK,             "multi-group", "",    "",      "");
	STR_RET_CHECK(KNOT_EOK,             "multi-group", NULL,  NULL,    NULL);
	STR_RET_CHECK(KNOT_YP_ENOTSUP_DATA, "multi-group", NULL,  NULL,    "data");
	STR_RET_CHECK(KNOT_EOK,             "multi-group", NULL,  "idval", NULL);
	STR_RET_CHECK(KNOT_YP_ENOTSUP_DATA, "multi-group", NULL,  "idval", "data");
	STR_RET_CHECK(KNOT_EOK,             "multi-group", "hex", "idval", NULL);
	STR_RET_CHECK(KNOT_EOK,             "multi-group", "hex", "idval", "data");
	STR_RET_CHECK(KNOT_EOK,             "multi-group", "hex", NULL,    NULL);
	STR_RET_CHECK(KNOT_EOK,             "multi-group", "hex", NULL,    "data");
	STR_RET_CHECK(KNOT_EOK,             "multi-group", "id",  "",      NULL);
	STR_RET_CHECK(KNOT_EOK,             "multi-group", "id",  NULL,    "idval");
	STR_RET_CHECK(KNOT_EOK,             "multi-group", "id",  "idval", NULL);
	STR_RET_CHECK(KNOT_YP_ENOTSUP_DATA, "multi-group", "id",  "idval", "data");

error_str:
	yp_scheme_check_deinit(ctx);
	yp_scheme_free(scheme);
}

int main(int argc, char *argv[])
{
	plan_lazy();

	scheme_find_test();
	parser_test();
	str_test();

skip_all:
	return 0;
}<|MERGE_RESOLUTION|>--- conflicted
+++ resolved
@@ -57,13 +57,6 @@
 	};
 
 static const yp_item_t static_scheme[] = {
-<<<<<<< HEAD
-	{ C_OPT,      YP_TOPT,  YP_VOPT = { opts } },
-	{ C_BOOL,     YP_TBOOL, YP_VNONE },
-	{ C_GRP,      YP_TGRP,  YP_VGRP = { group } },
-	{ C_MULTIGRP, YP_TGRP,  YP_VGRP = { multi_group }, YP_FMULTI },
-	{ C_REF,      YP_TREF,  YP_VREF = { C_MULTIGRP } },
-=======
 	{ C_OPT,      YP_TOPT,   YP_VOPT = { opts } },
 	{ C_BOOL,     YP_TBOOL,  YP_VNONE },
 	{ C_DNAME,    YP_TDNAME, YP_VNONE },
@@ -71,7 +64,6 @@
 	{ C_MULTIGRP, YP_TGRP,   YP_VGRP = { multi_group }, YP_FMULTI },
 	{ C_REF,      YP_TREF,   YP_VREF = { C_MULTIGRP } },
 	{ C_DATA,     YP_TDATA,  YP_VNONE },
->>>>>>> 5d11f548
 	{ NULL }
 };
 
@@ -143,136 +135,6 @@
 	ctx = yp_scheme_check_init(scheme);
 	ok(ctx != NULL, "create check ctx");
 	if (ctx == NULL) {
-<<<<<<< HEAD
-		goto skip_all;
-	}
-
-	/* Key0 test. */
-	str = "option: one";
-	ret = yp_set_input_string(yp, str, strlen(str));
-	ok(ret == KNOT_EOK, "set input string");
-	ret = yp_parse(yp);
-	ok(ret == KNOT_EOK, "parse");
-	ret = yp_scheme_check_parser(ctx, yp);
-	ok(ret == KNOT_EOK, "check parser");
-	ok(ctx->event == YP_EKEY0, "event check");
-	ok(strcmp(ctx->key0->name + 1, "option") == 0, "name check");
-	ok(ctx->key0->type == YP_TOPT, "type check");
-	ok(yp_opt(ctx->data) == 1, "value check");
-
-	/* Boolean test. */
-	str = "bool: true\nbool: on\nbool: false\nbool: off";
-	ret = yp_set_input_string(yp, str, strlen(str));
-	ok(ret == KNOT_EOK, "set input string");
-	for (int i = 0; i < 2; i++) {
-		ret = yp_parse(yp);
-		ok(ret == KNOT_EOK, "parse");
-		ret = yp_scheme_check_parser(ctx, yp);
-		ok(ret == KNOT_EOK, "check parser");
-		ok(ctx->event == YP_EKEY0, "event check");
-		ok(strcmp(ctx->key0->name + 1, "bool") == 0, "name check");
-		ok(ctx->key0->type == YP_TBOOL, "type check");
-		ok(yp_bool(ctx->data_len) == true, "value check");
-	}
-	for (int i = 0; i < 2; i++) {
-		ret = yp_parse(yp);
-		ok(ret == KNOT_EOK, "parse");
-		ret = yp_scheme_check_parser(ctx, yp);
-		ok(ret == KNOT_EOK, "check parser");
-		ok(ctx->event == YP_EKEY0, "event check");
-		ok(strcmp(ctx->key0->name + 1, "bool") == 0, "name check");
-		ok(ctx->key0->type == YP_TBOOL, "type check");
-		ok(yp_bool(ctx->data_len) == false, "value check");
-	}
-
-	/* Group test. */
-	str = "group:\n integer: 20\n string: [short, \"long string\"]";
-	ret = yp_set_input_string(yp, str, strlen(str));
-	ok(ret == KNOT_EOK, "set input string");
-	ret = yp_parse(yp);
-	ok(ret == KNOT_EOK, "parse");
-	ret = yp_scheme_check_parser(ctx, yp);
-	ok(ret == KNOT_EOK, "check parser");
-	ok(ctx->event == YP_EKEY0, "event check");
-	ok(strcmp(ctx->key0->name + 1, "group") == 0, "name check");
-	ok(ctx->key0->type == YP_TGRP, "type check");
-	ok(ctx->data_len == 0, "value length check");
-	ret = yp_parse(yp);
-	ok(ret == KNOT_EOK, "parse");
-	ret = yp_scheme_check_parser(ctx, yp);
-	ok(ret == KNOT_EOK, "check parser");
-	ok(ctx->event == YP_EKEY1, "event check");
-	ok(strcmp(ctx->key1->name + 1, "integer") == 0, "name check");
-	ok(ctx->key1->type == YP_TINT, "type check");
-	ok(yp_int(ctx->data, ctx->data_len) == 20, "value check");
-	ret = yp_parse(yp);
-	ok(ret == KNOT_EOK, "parse");
-	ret = yp_scheme_check_parser(ctx, yp);
-	ok(ret == KNOT_EOK, "check parser");
-	ok(ctx->event == YP_EKEY1, "event check");
-	ok(strcmp(ctx->key1->name + 1, "string") == 0, "name check");
-	ok(ctx->key1->type == YP_TSTR, "type check");
-	ok(strcmp(yp_str(ctx->data), "short") == 0, "value check");
-	ret = yp_parse(yp);
-	ok(ret == KNOT_EOK, "parse");
-	ret = yp_scheme_check_parser(ctx, yp);
-	ok(ret == KNOT_EOK, "check parser");
-	ok(ctx->event == YP_EKEY1, "event check");
-	ok(strcmp(ctx->key1->name + 1, "string") == 0, "name check");
-	ok(ctx->key1->type == YP_TSTR, "type check");
-	ok(strcmp(yp_str(ctx->data), "long string") == 0, "value check");
-
-	/* Multi-group test. */
-	str = "multi-group:\n - id: foo\n   base64: Zm9vYmFy\nreference: foo";
-	ret = yp_set_input_string(yp, str, strlen(str));
-	ok(ret == KNOT_EOK, "set input string");
-	ret = yp_parse(yp);
-	ok(ret == KNOT_EOK, "parse");
-	ret = yp_scheme_check_parser(ctx, yp);
-	ok(ret == KNOT_EOK, "check parser");
-	ok(ctx->event == YP_EKEY0, "event check");
-	ok(strcmp(ctx->key0->name + 1, "multi-group") == 0, "name check");
-	ok(ctx->key0->type == YP_TGRP, "type check");
-	ok(ctx->data_len == 0, "value length check");
-	ret = yp_parse(yp);
-	ok(ret == KNOT_EOK, "parse");
-	ret = yp_scheme_check_parser(ctx, yp);
-	ok(ret == KNOT_EOK, "check parser");
-	ok(ctx->event == YP_EID, "event check");
-	ok(strcmp(ctx->key1->name + 1, "id") == 0, "name check");
-	ok(ctx->key1->type == YP_TSTR, "type check");
-	ok(strcmp(yp_str(ctx->id), "foo") == 0, "value check");
-	ret = yp_parse(yp);
-	ok(ret == KNOT_EOK, "parse");
-	ret = yp_scheme_check_parser(ctx, yp);
-	ok(ret == KNOT_EOK, "check parser");
-	ok(ctx->event == YP_EKEY1, "event check");
-	ok(strcmp(ctx->key1->name + 1, "base64") == 0, "name check");
-	ok(ctx->key1->type == YP_TB64, "type check");
-	ok(memcmp(ctx->data, "foobar", ctx->data_len) == 0, "value check");
-	ret = yp_parse(yp);
-	ok(ret == KNOT_EOK, "parse");
-	ret = yp_scheme_check_parser(ctx, yp);
-	ok(ret == KNOT_EOK, "check parser");
-	ok(ctx->event == YP_EKEY0, "event check");
-	ok(strcmp(ctx->key0->name + 1, "reference") == 0, "name check");
-	ok(ctx->key0->type == YP_TREF, "type check");
-	ok(strcmp(yp_str(ctx->data), "foo") == 0, "value check");
-
-	/* Scheme find tests. */
-	const yp_item_t *i = yp_scheme_find(C_OPT, NULL, scheme);
-	ok(i != NULL, "scheme find");
-	if (i == NULL) {
-		goto skip_all;
-	}
-	ok(strcmp(i->name + 1, "option") == 0, "name check");
-	i = yp_scheme_find(C_STR, C_GRP, scheme);
-	ok(i != NULL, "scheme find");
-	if (i == NULL) {
-		goto skip_all;
-	}
-	ok(strcmp(i->name + 1, "string") == 0, "name check");
-=======
 		goto error_parser;
 	}
 
@@ -342,7 +204,6 @@
 	diag("parser check return");
 	SET_INPUT_STR("unknown:");
 	PARSER_RET_CHECK(KNOT_YP_EINVAL_ITEM);
->>>>>>> 5d11f548
 
 	SET_INPUT_STR("group:\n unknown:");
 	PARSER_RET_CHECK(KNOT_EOK);
@@ -517,6 +378,5 @@
 	parser_test();
 	str_test();
 
-skip_all:
 	return 0;
 }