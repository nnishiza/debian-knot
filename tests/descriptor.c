/*  Copyright (C) 2011 CZ.NIC, z.s.p.o. <knot-dns@labs.nic.cz>

    This program is free software: you can redistribute it and/or modify
    it under the terms of the GNU General Public License as published by
    the Free Software Foundation, either version 3 of the License, or
    (at your option) any later version.

    This program is distributed in the hope that it will be useful,
    but WITHOUT ANY WARRANTY; without even the implied warranty of
    MERCHANTABILITY or FITNESS FOR A PARTICULAR PURPOSE.  See the
    GNU General Public License for more details.

    You should have received a copy of the GNU General Public License
    along with this program.  If not, see <http://www.gnu.org/licenses/>.
 */

#include <stdlib.h>
#include <stdint.h>
#include <string.h>
#include <tap/basic.h>

#include "libknot/descriptor.h"

#define BUF_LEN 256

int main(int argc, char *argv[])
{
	plan(122);

<<<<<<< HEAD
	const    rdata_descriptor_t *descr;
	char     name[BUF_LEN] = { 0 };
=======
	const    knot_rdata_descriptor_t *descr;
	char     name[BUF_LEN];
>>>>>>> 24b52075
	int      ret;
	uint16_t num;

	// Get descriptor, type num to string:
	// 1. TYPE0
	descr = knot_get_rdata_descriptor(0);
	ok(descr->type_name == 0, "get TYPE0 descriptor name");
	ok(descr->block_types[0] == KNOT_RDATA_WF_REMAINDER,
	   "get TYPE0 descriptor 1. item type");
	ok(descr->block_types[1] == KNOT_RDATA_WF_END,
	   "get TYPE0 descriptor 2. item type");

	ret = knot_rrtype_to_string(0, name, BUF_LEN);
	ok(ret != -1, "get TYPE0 ret");
	ok(strcmp(name, "TYPE0") == 0, "get TYPE0 name");

	// 2. A
	descr = knot_get_rdata_descriptor(1);
	ok(strcmp(descr->type_name, "A") == 0, "get A descriptor name");
	ok(descr->block_types[0] == 4,
	   "get A descriptor 1. item type");
	ok(descr->block_types[1] == KNOT_RDATA_WF_END,
	   "get A descriptor 2. item type");

	ret = knot_rrtype_to_string(1, name, BUF_LEN);
	ok(ret != -1, "get A ret");
	ok(strcmp(name, "A") == 0, "get A name");

	// 3. CNAME
	descr = knot_get_rdata_descriptor(5);
	ok(strcmp(descr->type_name, "CNAME") == 0, "get CNAME descriptor name");
	ok(descr->block_types[0] == KNOT_RDATA_WF_COMPRESSIBLE_DNAME,
	   "get CNAME descriptor 1. item type");
	ok(descr->block_types[1] == KNOT_RDATA_WF_END,
	   "get CNAME descriptor 2. item type");

	ret = knot_rrtype_to_string(5, name, BUF_LEN);
	ok(ret != -1, "get CNAME ret");
	ok(strcmp(name, "CNAME") == 0, "get CNAME name");

	// 4. TYPE38 (A6)
	descr = knot_get_rdata_descriptor(38);
	ok(descr->type_name == 0, "get TYPE38 descriptor name");
	ok(descr->block_types[0] == KNOT_RDATA_WF_REMAINDER,
	   "get TYPE38 descriptor 1. item type");
	ok(descr->block_types[1] == KNOT_RDATA_WF_END,
	   "get TYPE38 descriptor 2. item type");

	ret = knot_rrtype_to_string(38, name, BUF_LEN);
	ok(ret != -1, "get TYPE38 ret");
	ok(strcmp(name, "TYPE38") == 0, "get TYPE38 name");

	// 5. ANY
	descr = knot_get_rdata_descriptor(255);
	ok(strcmp(descr->type_name, "ANY") == 0, "get ANY descriptor name");
	ok(descr->block_types[0] == KNOT_RDATA_WF_REMAINDER,
	   "get ANY descriptor 1. item type");
	ok(descr->block_types[1] == KNOT_RDATA_WF_END,
	   "get ANY descriptor 2. item type");

	ret = knot_rrtype_to_string(255, name, BUF_LEN);
	ok(ret != -1, "get ANY ret");
	ok(strcmp(name, "ANY") == 0, "get ANY name");

	// 6. TYPE256
	descr = knot_get_rdata_descriptor(256);
	ok(descr->type_name == 0, "get TYPE256 descriptor name");
	ok(descr->block_types[0] == KNOT_RDATA_WF_REMAINDER,
	   "get TYPE256 descriptor 1. item type");
	ok(descr->block_types[1] == KNOT_RDATA_WF_END,
	   "get TYPE256 descriptor 2. item type");

	ret = knot_rrtype_to_string(256, name, BUF_LEN);
	ok(ret != -1, "get TYPE256 ret");
	ok(strcmp(name, "TYPE256") == 0, "get TYPE256 name");


	// Class num to string:
	// 7. CLASS0
	ret = knot_rrclass_to_string(0, name, BUF_LEN);
	ok(ret != -1, "get CLASS0 ret");
	ok(strcmp(name, "CLASS0") == 0, "get CLASS0 name");

	// 8. IN
	ret = knot_rrclass_to_string(1, name, BUF_LEN);
	ok(ret != -1, "get IN ret");
	ok(strcmp(name, "IN") == 0, "get IN name");

	// 9. ANY
	ret = knot_rrclass_to_string(255, name, BUF_LEN);
	ok(ret != -1, "get ANY ret");
	ok(strcmp(name, "ANY") == 0, "get ANY name");

	// 10. CLASS65535
	ret = knot_rrclass_to_string(65535, name, BUF_LEN);
	ok(ret != -1, "get CLASS65535 ret");
	ok(strcmp(name, "CLASS65535") == 0, "get CLASS65535 name");

	// String to type num:
	// 11. A
	ret = knot_rrtype_from_string("A", &num);
	ok(ret != -1, "get A num ret");
	ok(num == 1, "get A num");

	// 12. a
	ret = knot_rrtype_from_string("a", &num);
	ok(ret != -1, "get a num ret");
	ok(num == 1, "get a num");

	// 13. AaAa
	ret = knot_rrtype_from_string("AaAa", &num);
	ok(ret != -1, "get AaAa num ret");
	ok(num == 28, "get AaAa num");

	// 14. ""
	ret = knot_rrtype_from_string("", &num);
	ok(ret == -1, "get "" num ret");

	// 15. DUMMY
	ret = knot_rrtype_from_string("DUMMY", &num);
	ok(ret == -1, "get DUMMY num ret");

	// 16. TypE33
	ret = knot_rrtype_from_string("TypE33", &num);
	ok(ret != -1, "get TypE33 num ret");
	ok(num == 33, "get TypE33 num");

	// 17. TYPE
	ret = knot_rrtype_from_string("TYPE", &num);
	ok(ret == -1, "get TYPE num ret");

	// 18. TYPE0
	ret = knot_rrtype_from_string("TYPE0", &num);
	ok(ret != -1, "get TYPE0 num ret");
	ok(num == 0, "get TYPE0 num");

	// 19. TYPE65535
	ret = knot_rrtype_from_string("TYPE65535", &num);
	ok(ret != -1, "get TYPE65535 num ret");
	ok(num == 65535, "get TYPE65535 num");

	// 20. TYPE65536
	ret = knot_rrtype_from_string("TYPE65536", &num);
	ok(ret == -1, "get TYPE65536 num ret");

	// String to class num:
	// 21. In
	ret = knot_rrclass_from_string("In", &num);
	ok(ret != -1, "get In num ret");
	ok(num == 1, "get In num");

	// 22. ANY
	ret = knot_rrclass_from_string("ANY", &num);
	ok(ret != -1, "get ANY num ret");
	ok(num == 255, "get ANY num");

	// 23. ""
	ret = knot_rrclass_from_string("", &num);
	ok(ret == -1, "get "" num ret");

	// 24. DUMMY
	ret = knot_rrclass_from_string("DUMMY", &num);
	ok(ret == -1, "get DUMMY num ret");

	// 25. CLass33
	ret = knot_rrclass_from_string("CLass33", &num);
	ok(ret != -1, "get CLass33 num ret");
	ok(num == 33, "get CLass33 num");

	// 26. CLASS
	ret = knot_rrclass_from_string("CLASS", &num);
	ok(ret == -1, "get CLASS num ret");

	// 27. CLASS0
	ret = knot_rrclass_from_string("CLASS0", &num);
	ok(ret != -1, "get CLASS0 num ret");
	ok(num == 0, "get CLASS0 num");

	// 28. CLASS65535
	ret = knot_rrclass_from_string("CLASS65535", &num);
	ok(ret != -1, "get CLASS65535 num ret");
	ok(num == 65535, "get CLASS65535 num");

	// 29. CLASS65536
	ret = knot_rrclass_from_string("CLASS65536", &num);
	ok(ret == -1, "get CLASS65536 num ret");

	// Get obsolete descriptor:
	// 30. TYPE0
	descr = knot_get_obsolete_rdata_descriptor(0);
	ok(descr->type_name == 0, "get TYPE0 descriptor name");
	ok(descr->block_types[0] == KNOT_RDATA_WF_REMAINDER,
	   "get TYPE0 descriptor 1. item type");
	ok(descr->block_types[1] == KNOT_RDATA_WF_END,
	   "get TYPE0 descriptor 2. item type");

	// 31. MD
	descr = knot_get_obsolete_rdata_descriptor(3);
	ok(strcmp(descr->type_name, "MD") == 0, "get MD descriptor name");
	ok(descr->block_types[0] == KNOT_RDATA_WF_DECOMPRESSIBLE_DNAME,
	   "get A descriptor 1. item type");
	ok(descr->block_types[1] == KNOT_RDATA_WF_END,
	   "get A descriptor 2. item type");

	// 32. NXT
	descr = knot_get_obsolete_rdata_descriptor(30);
	ok(strcmp(descr->type_name, "NXT") == 0, "get NXT descriptor name");
	ok(descr->block_types[0] == KNOT_RDATA_WF_DECOMPRESSIBLE_DNAME,
	   "get CNAME descriptor 1. item type");
	ok(descr->block_types[1] == KNOT_RDATA_WF_REMAINDER,
	   "get CNAME descriptor 2. item type");
	ok(descr->block_types[2] == KNOT_RDATA_WF_END,
	   "get CNAME descriptor 3. item type");

	// 33. TYPE38 (A6)
	descr = knot_get_obsolete_rdata_descriptor(38);
	ok(descr->type_name == 0, "get TYPE38 descriptor name");
	ok(descr->block_types[0] == KNOT_RDATA_WF_REMAINDER,
	   "get TYPE38 descriptor 1. item type");
	ok(descr->block_types[1] == KNOT_RDATA_WF_END,
	   "get TYPE38 descriptor 2. item type");

	// knot_rrtype_to_string invalid output buffer size
	ret = knot_rrtype_to_string(1, NULL, 0);
	ok(ret == -1, "knot_rrtype_to_string: invalid output buffer size");

	// knot_rrclass_to_string invalid output buffer size
	ret = knot_rrclass_to_string(1, NULL, 0);
	ok(ret == -1, "knot_rrclass_to_string: invalid output buffer size");

	// knot_rrtype_is_metatype
	ok(knot_rrtype_is_metatype(0) == 0,
	   "rrtype is not metatype");
	ok(knot_rrtype_is_metatype(KNOT_RRTYPE_SIG) != 0,
	   "rrtype is SIG");
	ok(knot_rrtype_is_metatype(KNOT_RRTYPE_OPT) != 0,
	   "rrtype is OPT");
	ok(knot_rrtype_is_metatype(KNOT_RRTYPE_TKEY) != 0,
	   "rrtype is TKEY");
	ok(knot_rrtype_is_metatype(KNOT_RRTYPE_TSIG) != 0,
	   "rrtype is TSIG");
	ok(knot_rrtype_is_metatype(KNOT_RRTYPE_IXFR) != 0,
	   "rrtype is IXFR");
	ok(knot_rrtype_is_metatype(KNOT_RRTYPE_AXFR) != 0,
	   "rrtype is AXFR");
	ok(knot_rrtype_is_metatype(KNOT_RRTYPE_ANY) != 0,
	   "rrtype is ANY");

	// knot_rrtype_is_ddns_forbidden
	ok(knot_rrtype_is_ddns_forbidden(0) == 0,
	   "rrtype is not ddns forbidden");
	ok(knot_rrtype_is_ddns_forbidden(KNOT_RRTYPE_RRSIG) != 0,
	   "rrtype is RRSIG");
	ok(knot_rrtype_is_ddns_forbidden(KNOT_RRTYPE_NSEC) != 0,
	   "rrtype is NSEC");
	ok(knot_rrtype_is_ddns_forbidden(KNOT_RRTYPE_NSEC3) != 0,
	   "rrtype is NSEC3");

	// knot_rrtype_additional_needed
	ok(knot_rrtype_additional_needed(0) == 0,
	   "rrtype is not additional needed");
	ok(knot_rrtype_additional_needed(KNOT_RRTYPE_NS) != 0,
	   "rrtype is NS");
	ok(knot_rrtype_additional_needed(KNOT_RRTYPE_MX) != 0,
	   "rrtype is MX");
	ok(knot_rrtype_additional_needed(KNOT_RRTYPE_SRV) != 0,
	   "rrtype is SRV");

	// knot_rrtype_should_be_lowercased
	ok(knot_rrtype_should_be_lowercased(0) == 0,
	   "rrtype should not be lowercased");
	ok(knot_rrtype_should_be_lowercased(KNOT_RRTYPE_NS) != 0,
	   "rrtype is NS");
	ok(knot_rrtype_should_be_lowercased(KNOT_RRTYPE_MD) != 0,
	   "rrtype is MD");
	ok(knot_rrtype_should_be_lowercased(KNOT_RRTYPE_MF) != 0,
	   "rrtype is MF");
	ok(knot_rrtype_should_be_lowercased(KNOT_RRTYPE_CNAME) != 0,
	   "rrtype is CNAME");
	ok(knot_rrtype_should_be_lowercased(KNOT_RRTYPE_SOA) != 0,
	   "rrtype is SOA");
	ok(knot_rrtype_should_be_lowercased(KNOT_RRTYPE_MB) != 0,
	   "rrtype is MB");
	ok(knot_rrtype_should_be_lowercased(KNOT_RRTYPE_MG) != 0,
	   "rrtype is MG");
	ok(knot_rrtype_should_be_lowercased(KNOT_RRTYPE_MR) != 0,
	   "rrtype is MR");
	ok(knot_rrtype_should_be_lowercased(KNOT_RRTYPE_PTR) != 0,
	   "rrtype is PTR");
	ok(knot_rrtype_should_be_lowercased(KNOT_RRTYPE_MINFO) != 0,
	   "rrtype is MINFO");
	ok(knot_rrtype_should_be_lowercased(KNOT_RRTYPE_MX) != 0,
	   "rrtype is MX");
	ok(knot_rrtype_should_be_lowercased(KNOT_RRTYPE_RP) != 0,
	   "rrtype is RP");
	ok(knot_rrtype_should_be_lowercased(KNOT_RRTYPE_AFSDB) != 0,
	   "rrtype is AFSDB");
	ok(knot_rrtype_should_be_lowercased(KNOT_RRTYPE_RT) != 0,
	   "rrtype is RT");
	ok(knot_rrtype_should_be_lowercased(KNOT_RRTYPE_SIG) != 0,
	   "rrtype is SIG");
	ok(knot_rrtype_should_be_lowercased(KNOT_RRTYPE_PX) != 0,
	   "rrtype is PX");
	ok(knot_rrtype_should_be_lowercased(KNOT_RRTYPE_NXT) != 0,
	   "rrtype is NXT");
	ok(knot_rrtype_should_be_lowercased(KNOT_RRTYPE_NAPTR) != 0,
	   "rrtype is NAPTR");
	ok(knot_rrtype_should_be_lowercased(KNOT_RRTYPE_KX) != 0,
	   "rrtype is KX");
	ok(knot_rrtype_should_be_lowercased(KNOT_RRTYPE_SRV) != 0,
	   "rrtype is SRV");
	ok(knot_rrtype_should_be_lowercased(KNOT_RRTYPE_DNAME) != 0,
	   "rrtype is DNAME");
	ok(knot_rrtype_should_be_lowercased(KNOT_RRTYPE_RRSIG) != 0,
	   "rrtype is RRSIG");

	return 0;
}<|MERGE_RESOLUTION|>--- conflicted
+++ resolved
@@ -27,13 +27,8 @@
 {
 	plan(122);
 
-<<<<<<< HEAD
-	const    rdata_descriptor_t *descr;
-	char     name[BUF_LEN] = { 0 };
-=======
 	const    knot_rdata_descriptor_t *descr;
 	char     name[BUF_LEN];
->>>>>>> 24b52075
 	int      ret;
 	uint16_t num;
 
