--- conflicted
+++ resolved
@@ -1,8 +1,4 @@
-<<<<<<< HEAD
-.TH "khost" "1" "2015-04-08" "CZ.NIC Labs" "Knot DNS, version 1.6.3"
-=======
 .TH "khost" "1" "2015-02-19" "CZ.NIC Labs" "Knot DNS, version 1.6.2-rosedb"
->>>>>>> 24b52075
 .SH NAME
 .TP 6
 .B khost
