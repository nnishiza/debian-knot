--- conflicted
+++ resolved
@@ -110,14 +110,7 @@
 	default_key_size(policy->algorithm, &policy->zsk_size, &policy->ksk_size);
 	policy->dnskey_ttl = 1200;
 
-<<<<<<< HEAD
-	policy->algorithm = DNSSEC_KEY_ALGORITHM_RSA_SHA256;
-	policy->ksk_size = 2048;
-	policy->zsk_size = 1024;
-	policy->zsk_lifetime = 30 * 24 * 60 * 60;
-=======
 	policy->zsk_lifetime = DAYS(30);
->>>>>>> 5d11f548
 
 	policy->rrsig_lifetime = DAYS(14);
 	policy->rrsig_refresh_before = DAYS(7);
