/* A Bison parser, made by GNU Bison 3.0.2.  */

/* Bison implementation for Yacc-like parsers in C

   Copyright (C) 1984, 1989-1990, 2000-2013 Free Software Foundation, Inc.

   This program is free software: you can redistribute it and/or modify
   it under the terms of the GNU General Public License as published by
   the Free Software Foundation, either version 3 of the License, or
   (at your option) any later version.

   This program is distributed in the hope that it will be useful,
   but WITHOUT ANY WARRANTY; without even the implied warranty of
   MERCHANTABILITY or FITNESS FOR A PARTICULAR PURPOSE.  See the
   GNU General Public License for more details.

   You should have received a copy of the GNU General Public License
   along with this program.  If not, see <http://www.gnu.org/licenses/>.  */

/* As a special exception, you may create a larger work that contains
   part or all of the Bison parser skeleton and distribute that work
   under terms of your choice, so long as that work isn't itself a
   parser generator using the skeleton or a modified version thereof
   as a parser skeleton.  Alternatively, if you modify or redistribute
   the parser skeleton itself, you may (at your option) remove this
   special exception, which will cause the skeleton and the resulting
   Bison output files to be licensed under the GNU General Public
   License without this special exception.

   This special exception was added by the Free Software Foundation in
   version 2.2 of Bison.  */

/* C LALR(1) parser skeleton written by Richard Stallman, by
   simplifying the original so-called "semantic" parser.  */

/* All symbols defined below should begin with yy or YY, to avoid
   infringing on user name space.  This should be done even for local
   variables, as they might otherwise be expanded by user macros.
   There are some unavoidable exceptions within include files to
   define necessary library symbols; they are noted "INFRINGES ON
   USER NAME SPACE" below.  */

/* Identify Bison output.  */
#define YYBISON 1

/* Bison version.  */
#define YYBISON_VERSION "3.0.2"

/* Skeleton name.  */
#define YYSKELETON_NAME "yacc.c"

/* Pure parsers.  */
#define YYPURE 1

/* Push parsers.  */
#define YYPUSH 0

/* Pull parsers.  */
#define YYPULL 1


/* Substitute the variable and function names.  */
#define yyparse         cf_parse
#define yylex           cf_lex
#define yyerror         cf_error
#define yydebug         cf_debug
#define yynerrs         cf_nerrs


/* Copy the first part of user declarations.  */
#line 16 "cf-parse.y" /* yacc.c:339  */


#include <config.h>
#include <stdio.h>
#include <string.h>
#include <stdlib.h>
#include <stdarg.h>

#include "utils/knot1to2/scheme.h"
#include "utils/knot1to2/extra.h"
#include "utils/knot1to2/cf-parse.tab.h"
#include "contrib/openbsd/strlcat.h"
#include "contrib/openbsd/strlcpy.h"

#define DEFAULT_PORT		53
#define DEFAULT_CTL_PORT	5533

static char *_addr = NULL;
static int _port = -1;
static int _mask = -1;
static char *_str = NULL;
static int _acl_run = -1;
static bool _first = true;

#define ERROR_BUFFER_SIZE       512
extern int cf_lex (YYSTYPE *lvalp, void *scanner);
extern int cf_get_lineno(void *scanner);
extern char *cf_get_text(void *scanner);
extern conf_extra_t *cf_get_extra(void *scanner);
volatile int parser_ret = 0;

static void cf_print_error(void *scanner, const char *prefix, const char *msg)
{
	int lineno = -1;
	char *filename = "";
	conf_include_t *inc = NULL;

	if (scanner) {
		conf_extra_t *extra = cf_get_extra(scanner);
		lineno = cf_get_lineno(scanner);
		inc = conf_includes_top(extra->includes);
	}

	if (inc && inc->filename) {
		filename = inc->filename;
	}

	printf("%s: %s (file '%s', line %d)\n", prefix, msg, filename, lineno);

	fflush(stdout);
}


void cf_error(void *scanner, const char *format, ...)
{
	char buffer[ERROR_BUFFER_SIZE];
	va_list ap;

	va_start(ap, format);
	vsnprintf(buffer, sizeof(buffer), format, ap);
	va_end(ap);

	cf_print_error(scanner, "Error", buffer);
	parser_ret = -1;

	conf_extra_t *extra = cf_get_extra(scanner);
	extra->error = true;
}

void cf_warning(void *scanner, const char *format, ...)
{
	char buffer[ERROR_BUFFER_SIZE];
	va_list ap;

	va_start(ap, format);
	vsnprintf(buffer, sizeof(buffer), format, ap);
	va_end(ap);

	cf_print_error(scanner, "Warning", buffer);
}

static bool f_section(void *scanner, int run, section_t id)
{
	conf_extra_t *extra = cf_get_extra(scanner);
	if (extra->run != run) return false;
	if (extra->share->have_sections[id]) return false;

	fprintf(extra->share->out, "\n%s:\n", section_name(id) + 1);
	extra->share->have_sections[id] = true;
	return true;
}

static void f_name(void *scanner, int run, const char *name, bool is_id)
{
	conf_extra_t *extra = cf_get_extra(scanner);
	if (extra->run != run) return;

	fprintf(extra->share->out, "%s%s: ", is_id ? "  - " : "    ", name + 1);
}

static void f_val(void *scanner, int run, bool quote, const char *format, ...)
{
	conf_extra_t *extra = cf_get_extra(scanner);
	if (extra->run != run) return;

	if (quote) {
		fprintf(extra->share->out, "\"");
	}

	va_list ap;
	va_start(ap, format);
	vfprintf(extra->share->out, format, ap);
	va_end(ap);

	if (quote) {
		fprintf(extra->share->out, "\"");
	}
}

static void f_quote(void *scanner, int run, const char *name, const char *val)
{
	f_name(scanner, run, name, false);
	f_val(scanner, run, true, "%s", val);
	f_val(scanner, run, false, "\n");
}

static void f_str(void *scanner, int run, const char *name, const char *val)
{
	if (val != NULL) {
		f_name(scanner, run, name, false);
		f_val(scanner, run, false, "%s\n", val);
	}
}

static void f_auto_str(void *scanner, int run, const char *name, long val)
{
	if (val == 0) {
		f_name(scanner, run, name, false);
		f_val(scanner, run, true, "");
		f_val(scanner, run, false, "\n");
	}
}

static void f_bool(void *scanner, int run, const char *name, long val)
{
	f_name(scanner, run, name, false);
	f_val(scanner, run, false, "%s\n", val != 0 ? "on" : "off");
}

static void f_int(void *scanner, int run, const char *name, long val)
{
	f_name(scanner, run, name, false);
	f_val(scanner, run, false, "%ld\n", val);
}

static void f_id(void *scanner, int run, const char *name, const char *val)
{
	f_name(scanner, run, name, true);
	f_val(scanner, run, false, "%s\n", val);
}

static void if_add(void *scanner, const char *key, const char *value)
{
	conf_extra_t *extra = cf_get_extra(scanner);

	if (extra->run == S_FIRST) {
		*hattrie_get(extra->share->ifaces, key, strlen(key)) = strdup(value);
	}
}

static const char* if_get(void *scanner, int run, const char *key)
{
	conf_extra_t *extra = cf_get_extra(scanner);

	if (extra->run == run) {
		return *hattrie_get(extra->share->ifaces, key, strlen(key));
	}

	return NULL;
}

typedef enum {
	ACL_RMT,
	ACL_XFR,
	ACL_NTF,
	ACL_UPD,
} acl_type_t;

static void acl_start(void *scanner, acl_type_t type)
{
	conf_extra_t *extra = cf_get_extra(scanner);

	if (extra->run == S_FIRST) {
		switch (type) {
		case ACL_RMT: extra->current_trie = extra->share->remotes; break;
		case ACL_XFR: extra->current_trie = extra->share->acl_xfer; break;
		case ACL_NTF: extra->current_trie = extra->share->acl_notify; break;
		case ACL_UPD: extra->current_trie = extra->share->acl_update; break;
		}
	}

	if (extra->run != _acl_run) return;

	fprintf(extra->share->out, "[");
	_first = true;
}

static void acl_next(void *scanner, const char *value)
{
	conf_extra_t *extra = cf_get_extra(scanner);

	hattrie_t **trie = (hattrie_t **)hattrie_tryget(extra->share->groups,
	                                                value, strlen(value));

	if (extra->run == S_FIRST) {
		if (trie != NULL) {
			hattrie_iter_t *it = hattrie_iter_begin(*trie, false);
			for (; !hattrie_iter_finished(it); hattrie_iter_next(it)) {
				size_t len = 0;
				const char *data = hattrie_iter_key(it, &len);
				*hattrie_get(extra->current_trie, data, len) = NULL;
			}
			hattrie_iter_free(it);
		} else {
			*hattrie_get(extra->current_trie, value, strlen(value)) = NULL;
		}
	}

	if (extra->run != _acl_run) return;

	if (_first) {
		_first = false;
	} else {
		fprintf(extra->share->out, ", ");
	}

	if (trie != NULL) {
		bool init = true;
		hattrie_iter_t *it = hattrie_iter_begin(*trie, false);
		for (; !hattrie_iter_finished(it); hattrie_iter_next(it)) {
			size_t len = 0;
			const char *data = hattrie_iter_key(it, &len);
			if (init) {
				init = false;
			} else {
				fprintf(extra->share->out, ", ");
			}
			f_val(scanner, extra->run, false, "%s", _str);
			f_val(scanner, extra->run, false, "%.*s", (int)len, data);
		}
		hattrie_iter_free(it);
	} else {
		f_val(scanner, extra->run, false, "%s", _str);
		f_val(scanner, extra->run, false, "%s", value);
	}
}

static void acl_end(void *scanner)
{
	conf_extra_t *extra = cf_get_extra(scanner);
	if (extra->run != _acl_run) return;

	fprintf(extra->share->out, "]\n");
}

static bool is_acl(void *scanner, const char *str) {
	conf_extra_t *extra = cf_get_extra(scanner);

	return hattrie_tryget(extra->share->acl_xfer, str, strlen(str))    != NULL ||
	       hattrie_tryget(extra->share->acl_notify, str, strlen(str))  != NULL ||
	       hattrie_tryget(extra->share->acl_update, str, strlen(str))  != NULL;
}

static bool have_acl(void *scanner) {
	conf_extra_t *extra = cf_get_extra(scanner);

	return (hattrie_weight(extra->share->acl_xfer) +
	        hattrie_weight(extra->share->acl_notify) +
	        hattrie_weight(extra->share->acl_update)) > 0;
}

static char *acl_actions(void *scanner, const char *str) {
	conf_extra_t *extra = cf_get_extra(scanner);

	static char actions[64] = { 0 };
	_first = true;

	strlcpy(actions, "[", sizeof(actions));

	if (hattrie_tryget(extra->share->acl_xfer, str, strlen(str)) != NULL) {
		strlcat(actions, _first ? "" : ", ", sizeof(actions)); _first = false;
		strlcat(actions, "transfer", sizeof(actions));
	}
	if (hattrie_tryget(extra->share->acl_notify, str, strlen(str)) != NULL) {
		strlcat(actions, _first ? "" : ", ", sizeof(actions)); _first = false;
		strlcat(actions, "notify", sizeof(actions));
	}
	if (hattrie_tryget(extra->share->acl_update, str, strlen(str)) != NULL) {
		strlcat(actions, _first ? "" : ", ", sizeof(actions)); _first = false;
		strlcat(actions, "update", sizeof(actions));
	}

	strlcat(actions, "]", sizeof(actions));

	return actions;
}

static void grp_init(void *scanner, const char *name)
{
	conf_extra_t *extra = cf_get_extra(scanner);

	if (extra->run == S_FIRST) {
		hattrie_t **trie = (hattrie_t **)hattrie_get(extra->share->groups,
		                                             name, strlen(name));
		if (*trie == NULL) {
			*trie = hattrie_create();
		}
		extra->current_trie = *trie;
	}
}

static void grp_add(void *scanner, const char *value)
{
	conf_extra_t *extra = cf_get_extra(scanner);

	if (extra->run == S_FIRST) {
		*hattrie_get(extra->current_trie, value, strlen(value)) = NULL;
	}
}


<<<<<<< HEAD
#line 412 "cf-parse.tab.c" /* yacc.c:339  */
=======
#line 404 "cf-parse.tab.c" /* yacc.c:339  */
>>>>>>> 5d11f548

# ifndef YY_NULLPTR
#  if defined __cplusplus && 201103L <= __cplusplus
#   define YY_NULLPTR nullptr
#  else
#   define YY_NULLPTR 0
#  endif
# endif

/* Enabling verbose error messages.  */
#ifdef YYERROR_VERBOSE
# undef YYERROR_VERBOSE
# define YYERROR_VERBOSE 1
#else
# define YYERROR_VERBOSE 0
#endif

/* In a future release of Bison, this section will be replaced
   by #include "cf-parse.tab.h".  */
#ifndef YY_CF_CF_PARSE_TAB_H_INCLUDED
# define YY_CF_CF_PARSE_TAB_H_INCLUDED
/* Debug traces.  */
#ifndef YYDEBUG
# define YYDEBUG 0
#endif
#if YYDEBUG
extern int cf_debug;
#endif

/* Token type.  */
#ifndef YYTOKENTYPE
# define YYTOKENTYPE
  enum yytokentype
  {
    END = 258,
    INVALID_TOKEN = 259,
    TEXT = 260,
    NUM = 261,
    INTERVAL = 262,
    SIZE = 263,
    BOOL = 264,
    SYSTEM = 265,
    IDENTITY = 266,
    HOSTNAME = 267,
    SVERSION = 268,
    NSID = 269,
    KEY = 270,
    KEYS = 271,
    MAX_UDP_PAYLOAD = 272,
    TSIG_ALGO_NAME = 273,
    WORKERS = 274,
    BACKGROUND_WORKERS = 275,
    ASYNC_START = 276,
    USER = 277,
    RUNDIR = 278,
    PIDFILE = 279,
    REMOTES = 280,
    GROUPS = 281,
    ZONES = 282,
    FILENAME = 283,
    DISABLE_ANY = 284,
    SEMANTIC_CHECKS = 285,
    NOTIFY_RETRIES = 286,
    NOTIFY_TIMEOUT = 287,
    DBSYNC_TIMEOUT = 288,
    IXFR_FSLIMIT = 289,
    XFR_IN = 290,
    XFR_OUT = 291,
    UPDATE_IN = 292,
    NOTIFY_IN = 293,
    NOTIFY_OUT = 294,
    BUILD_DIFFS = 295,
    MAX_CONN_IDLE = 296,
    MAX_CONN_HS = 297,
    MAX_CONN_REPLY = 298,
    MAX_TCP_CLIENTS = 299,
    RATE_LIMIT = 300,
    RATE_LIMIT_SIZE = 301,
    RATE_LIMIT_SLIP = 302,
    TRANSFERS = 303,
    STORAGE = 304,
    TIMER_DB = 305,
    DNSSEC_ENABLE = 306,
    DNSSEC_KEYDIR = 307,
    SIGNATURE_LIFETIME = 308,
    SERIAL_POLICY = 309,
    SERIAL_POLICY_VAL = 310,
    QUERY_MODULE = 311,
    INTERFACES = 312,
    ADDRESS = 313,
    PORT = 314,
    IPA = 315,
    IPA6 = 316,
    VIA = 317,
    CONTROL = 318,
    ALLOW = 319,
    LISTEN_ON = 320,
    LOG = 321,
    LOG_DEST = 322,
    LOG_SRC = 323,
    LOG_LEVEL = 324
  };
#endif

/* Value type.  */
#if ! defined YYSTYPE && ! defined YYSTYPE_IS_DECLARED
typedef union YYSTYPE YYSTYPE;
union YYSTYPE
{
<<<<<<< HEAD
#line 361 "cf-parse.y" /* yacc.c:355  */
=======
#line 353 "cf-parse.y" /* yacc.c:355  */
>>>>>>> 5d11f548

	struct {
		char *t;
		long i;
		size_t l;
	} tok;

<<<<<<< HEAD
#line 529 "cf-parse.tab.c" /* yacc.c:355  */
=======
#line 522 "cf-parse.tab.c" /* yacc.c:355  */
>>>>>>> 5d11f548
};
# define YYSTYPE_IS_TRIVIAL 1
# define YYSTYPE_IS_DECLARED 1
#endif



int cf_parse (void *scanner);

#endif /* !YY_CF_CF_PARSE_TAB_H_INCLUDED  */

/* Copy the second part of user declarations.  */

<<<<<<< HEAD
#line 543 "cf-parse.tab.c" /* yacc.c:358  */
=======
#line 536 "cf-parse.tab.c" /* yacc.c:358  */
>>>>>>> 5d11f548

#ifdef short
# undef short
#endif

#ifdef YYTYPE_UINT8
typedef YYTYPE_UINT8 yytype_uint8;
#else
typedef unsigned char yytype_uint8;
#endif

#ifdef YYTYPE_INT8
typedef YYTYPE_INT8 yytype_int8;
#else
typedef signed char yytype_int8;
#endif

#ifdef YYTYPE_UINT16
typedef YYTYPE_UINT16 yytype_uint16;
#else
typedef unsigned short int yytype_uint16;
#endif

#ifdef YYTYPE_INT16
typedef YYTYPE_INT16 yytype_int16;
#else
typedef short int yytype_int16;
#endif

#ifndef YYSIZE_T
# ifdef __SIZE_TYPE__
#  define YYSIZE_T __SIZE_TYPE__
# elif defined size_t
#  define YYSIZE_T size_t
# elif ! defined YYSIZE_T
#  include <stddef.h> /* INFRINGES ON USER NAME SPACE */
#  define YYSIZE_T size_t
# else
#  define YYSIZE_T unsigned int
# endif
#endif

#define YYSIZE_MAXIMUM ((YYSIZE_T) -1)

#ifndef YY_
# if defined YYENABLE_NLS && YYENABLE_NLS
#  if ENABLE_NLS
#   include <libintl.h> /* INFRINGES ON USER NAME SPACE */
#   define YY_(Msgid) dgettext ("bison-runtime", Msgid)
#  endif
# endif
# ifndef YY_
#  define YY_(Msgid) Msgid
# endif
#endif

#ifndef YY_ATTRIBUTE
# if (defined __GNUC__                                               \
      && (2 < __GNUC__ || (__GNUC__ == 2 && 96 <= __GNUC_MINOR__)))  \
     || defined __SUNPRO_C && 0x5110 <= __SUNPRO_C
#  define YY_ATTRIBUTE(Spec) __attribute__(Spec)
# else
#  define YY_ATTRIBUTE(Spec) /* empty */
# endif
#endif

#ifndef YY_ATTRIBUTE_PURE
# define YY_ATTRIBUTE_PURE   YY_ATTRIBUTE ((__pure__))
#endif

#ifndef YY_ATTRIBUTE_UNUSED
# define YY_ATTRIBUTE_UNUSED YY_ATTRIBUTE ((__unused__))
#endif

#if !defined _Noreturn \
     && (!defined __STDC_VERSION__ || __STDC_VERSION__ < 201112)
# if defined _MSC_VER && 1200 <= _MSC_VER
#  define _Noreturn __declspec (noreturn)
# else
#  define _Noreturn YY_ATTRIBUTE ((__noreturn__))
# endif
#endif

/* Suppress unused-variable warnings by "using" E.  */
#if ! defined lint || defined __GNUC__
# define YYUSE(E) ((void) (E))
#else
# define YYUSE(E) /* empty */
#endif

#if defined __GNUC__ && 407 <= __GNUC__ * 100 + __GNUC_MINOR__
/* Suppress an incorrect diagnostic about yylval being uninitialized.  */
# define YY_IGNORE_MAYBE_UNINITIALIZED_BEGIN \
    _Pragma ("GCC diagnostic push") \
    _Pragma ("GCC diagnostic ignored \"-Wuninitialized\"")\
    _Pragma ("GCC diagnostic ignored \"-Wmaybe-uninitialized\"")
# define YY_IGNORE_MAYBE_UNINITIALIZED_END \
    _Pragma ("GCC diagnostic pop")
#else
# define YY_INITIAL_VALUE(Value) Value
#endif
#ifndef YY_IGNORE_MAYBE_UNINITIALIZED_BEGIN
# define YY_IGNORE_MAYBE_UNINITIALIZED_BEGIN
# define YY_IGNORE_MAYBE_UNINITIALIZED_END
#endif
#ifndef YY_INITIAL_VALUE
# define YY_INITIAL_VALUE(Value) /* Nothing. */
#endif


#if ! defined yyoverflow || YYERROR_VERBOSE

/* The parser invokes alloca or malloc; define the necessary symbols.  */

# ifdef YYSTACK_USE_ALLOCA
#  if YYSTACK_USE_ALLOCA
#   ifdef __GNUC__
#    define YYSTACK_ALLOC __builtin_alloca
#   elif defined __BUILTIN_VA_ARG_INCR
#    include <alloca.h> /* INFRINGES ON USER NAME SPACE */
#   elif defined _AIX
#    define YYSTACK_ALLOC __alloca
#   elif defined _MSC_VER
#    include <malloc.h> /* INFRINGES ON USER NAME SPACE */
#    define alloca _alloca
#   else
#    define YYSTACK_ALLOC alloca
#    if ! defined _ALLOCA_H && ! defined EXIT_SUCCESS
#     include <stdlib.h> /* INFRINGES ON USER NAME SPACE */
      /* Use EXIT_SUCCESS as a witness for stdlib.h.  */
#     ifndef EXIT_SUCCESS
#      define EXIT_SUCCESS 0
#     endif
#    endif
#   endif
#  endif
# endif

# ifdef YYSTACK_ALLOC
   /* Pacify GCC's 'empty if-body' warning.  */
#  define YYSTACK_FREE(Ptr) do { /* empty */; } while (0)
#  ifndef YYSTACK_ALLOC_MAXIMUM
    /* The OS might guarantee only one guard page at the bottom of the stack,
       and a page size can be as small as 4096 bytes.  So we cannot safely
       invoke alloca (N) if N exceeds 4096.  Use a slightly smaller number
       to allow for a few compiler-allocated temporary stack slots.  */
#   define YYSTACK_ALLOC_MAXIMUM 4032 /* reasonable circa 2006 */
#  endif
# else
#  define YYSTACK_ALLOC YYMALLOC
#  define YYSTACK_FREE YYFREE
#  ifndef YYSTACK_ALLOC_MAXIMUM
#   define YYSTACK_ALLOC_MAXIMUM YYSIZE_MAXIMUM
#  endif
#  if (defined __cplusplus && ! defined EXIT_SUCCESS \
       && ! ((defined YYMALLOC || defined malloc) \
             && (defined YYFREE || defined free)))
#   include <stdlib.h> /* INFRINGES ON USER NAME SPACE */
#   ifndef EXIT_SUCCESS
#    define EXIT_SUCCESS 0
#   endif
#  endif
#  ifndef YYMALLOC
#   define YYMALLOC malloc
#   if ! defined malloc && ! defined EXIT_SUCCESS
void *malloc (YYSIZE_T); /* INFRINGES ON USER NAME SPACE */
#   endif
#  endif
#  ifndef YYFREE
#   define YYFREE free
#   if ! defined free && ! defined EXIT_SUCCESS
void free (void *); /* INFRINGES ON USER NAME SPACE */
#   endif
#  endif
# endif
#endif /* ! defined yyoverflow || YYERROR_VERBOSE */


#if (! defined yyoverflow \
     && (! defined __cplusplus \
         || (defined YYSTYPE_IS_TRIVIAL && YYSTYPE_IS_TRIVIAL)))

/* A type that is properly aligned for any stack member.  */
union yyalloc
{
  yytype_int16 yyss_alloc;
  YYSTYPE yyvs_alloc;
};

/* The size of the maximum gap between one aligned stack and the next.  */
# define YYSTACK_GAP_MAXIMUM (sizeof (union yyalloc) - 1)

/* The size of an array large to enough to hold all stacks, each with
   N elements.  */
# define YYSTACK_BYTES(N) \
     ((N) * (sizeof (yytype_int16) + sizeof (YYSTYPE)) \
      + YYSTACK_GAP_MAXIMUM)

# define YYCOPY_NEEDED 1

/* Relocate STACK from its old location to the new one.  The
   local variables YYSIZE and YYSTACKSIZE give the old and new number of
   elements in the stack, and YYPTR gives the new location of the
   stack.  Advance YYPTR to a properly aligned location for the next
   stack.  */
# define YYSTACK_RELOCATE(Stack_alloc, Stack)                           \
    do                                                                  \
      {                                                                 \
        YYSIZE_T yynewbytes;                                            \
        YYCOPY (&yyptr->Stack_alloc, Stack, yysize);                    \
        Stack = &yyptr->Stack_alloc;                                    \
        yynewbytes = yystacksize * sizeof (*Stack) + YYSTACK_GAP_MAXIMUM; \
        yyptr += yynewbytes / sizeof (*yyptr);                          \
      }                                                                 \
    while (0)

#endif

#if defined YYCOPY_NEEDED && YYCOPY_NEEDED
/* Copy COUNT objects from SRC to DST.  The source and destination do
   not overlap.  */
# ifndef YYCOPY
#  if defined __GNUC__ && 1 < __GNUC__
#   define YYCOPY(Dst, Src, Count) \
      __builtin_memcpy (Dst, Src, (Count) * sizeof (*(Src)))
#  else
#   define YYCOPY(Dst, Src, Count)              \
      do                                        \
        {                                       \
          YYSIZE_T yyi;                         \
          for (yyi = 0; yyi < (Count); yyi++)   \
            (Dst)[yyi] = (Src)[yyi];            \
        }                                       \
      while (0)
#  endif
# endif
#endif /* !YYCOPY_NEEDED */

/* YYFINAL -- State number of the termination state.  */
#define YYFINAL  3
/* YYLAST -- Last index in YYTABLE.  */
#define YYLAST   342

/* YYNTOKENS -- Number of terminals.  */
#define YYNTOKENS  76
/* YYNNTS -- Number of nonterminals.  */
#define YYNNTS  42
/* YYNRULES -- Number of rules.  */
#define YYNRULES  174
/* YYNSTATES -- Number of states.  */
#define YYNSTATES  359

/* YYTRANSLATE[YYX] -- Symbol number corresponding to YYX as returned
   by yylex, with out-of-bounds checking.  */
#define YYUNDEFTOK  2
#define YYMAXUTOK   324

#define YYTRANSLATE(YYX)                                                \
  ((unsigned int) (YYX) <= YYMAXUTOK ? yytranslate[YYX] : YYUNDEFTOK)

/* YYTRANSLATE[TOKEN-NUM] -- Symbol number corresponding to TOKEN-NUM
   as returned by yylex, without out-of-bounds checking.  */
static const yytype_uint8 yytranslate[] =
{
       0,     2,     2,     2,     2,     2,     2,     2,     2,     2,
       2,     2,     2,     2,     2,     2,     2,     2,     2,     2,
       2,     2,     2,     2,     2,     2,     2,     2,     2,     2,
       2,     2,     2,     2,     2,     2,     2,     2,     2,     2,
       2,     2,     2,     2,    75,     2,     2,    74,     2,     2,
       2,     2,     2,     2,     2,     2,     2,     2,     2,    70,
       2,     2,     2,     2,    71,     2,     2,     2,     2,     2,
       2,     2,     2,     2,     2,     2,     2,     2,     2,     2,
       2,     2,     2,     2,     2,     2,     2,     2,     2,     2,
       2,     2,     2,     2,     2,     2,     2,     2,     2,     2,
       2,     2,     2,     2,     2,     2,     2,     2,     2,     2,
       2,     2,     2,     2,     2,     2,     2,     2,     2,     2,
       2,     2,     2,    72,     2,    73,     2,     2,     2,     2,
       2,     2,     2,     2,     2,     2,     2,     2,     2,     2,
       2,     2,     2,     2,     2,     2,     2,     2,     2,     2,
       2,     2,     2,     2,     2,     2,     2,     2,     2,     2,
       2,     2,     2,     2,     2,     2,     2,     2,     2,     2,
       2,     2,     2,     2,     2,     2,     2,     2,     2,     2,
       2,     2,     2,     2,     2,     2,     2,     2,     2,     2,
       2,     2,     2,     2,     2,     2,     2,     2,     2,     2,
       2,     2,     2,     2,     2,     2,     2,     2,     2,     2,
       2,     2,     2,     2,     2,     2,     2,     2,     2,     2,
       2,     2,     2,     2,     2,     2,     2,     2,     2,     2,
       2,     2,     2,     2,     2,     2,     2,     2,     2,     2,
       2,     2,     2,     2,     2,     2,     2,     2,     2,     2,
       2,     2,     2,     2,     2,     2,     1,     2,     3,     4,
       5,     6,     7,     8,     9,    10,    11,    12,    13,    14,
      15,    16,    17,    18,    19,    20,    21,    22,    23,    24,
      25,    26,    27,    28,    29,    30,    31,    32,    33,    34,
      35,    36,    37,    38,    39,    40,    41,    42,    43,    44,
      45,    46,    47,    48,    49,    50,    51,    52,    53,    54,
      55,    56,    57,    58,    59,    60,    61,    62,    63,    64,
      65,    66,    67,    68,    69
};

#if YYDEBUG
  /* YYRLINE[YYN] -- Source line where rule number YYN was defined.  */
static const yytype_uint16 yyrline[] =
{
<<<<<<< HEAD
       0,   432,   432,   434,   436,   439,   440,   441,   442,   443,
     444,   445,   448,   449,   450,   451,   452,   453,   457,   461,
     461,   479,   480,   481,   482,   483,   484,   485,   486,   487,
     488,   489,   490,   491,   492,   493,   494,   495,   496,   497,
     498,   499,   500,   501,   502,   503,   504,   515,   518,   525,
     526,   527,   528,   529,   530,   533,   534,   535,   536,   537,
     538,   539,   540,   541,   548,   549,   550,   554,   561,   561,
     597,   600,   602,   603,   607,   611,   612,   616,   617,   618,
     619,   620,   623,   624,   625,   626,   627,   628,   631,   632,
     633,   637,   640,   641,   644,   645,   646,   647,   648,   649,
     650,   651,   657,   661,   662,   663,   664,   665,   666,   667,
     668,   669,   670,   671,   672,   673,   674,   675,   676,   677,
     678,   679,   679,   688,   690,   691,   695,   701,   702,   703,
     704,   705,   706,   707,   708,   709,   710,   711,   712,   713,
     714,   715,   716,   717,   717,   725,   726,   727,   730,   731,
     731,   736,   740,   747,   748,   749,   753,   753,   758,   762,
     766,   767,   767,   778,   779,   782,   782,   782,   782,   782,
     782,   782,   782,   782
=======
       0,   425,   425,   427,   429,   432,   433,   434,   435,   436,
     437,   438,   441,   442,   443,   444,   445,   446,   450,   454,
     454,   472,   473,   474,   475,   476,   477,   478,   479,   480,
     481,   482,   483,   484,   485,   486,   487,   488,   489,   490,
     491,   492,   493,   494,   495,   496,   497,   508,   511,   518,
     519,   520,   521,   522,   523,   526,   527,   528,   529,   530,
     531,   532,   533,   534,   541,   542,   543,   547,   554,   554,
     590,   593,   595,   596,   600,   604,   605,   609,   610,   611,
     612,   613,   616,   617,   618,   619,   620,   621,   624,   625,
     626,   630,   633,   634,   637,   638,   639,   640,   641,   642,
     643,   644,   650,   654,   655,   656,   657,   658,   659,   660,
     661,   662,   663,   664,   665,   666,   667,   668,   669,   670,
     671,   672,   672,   681,   683,   684,   688,   694,   695,   696,
     697,   698,   699,   700,   701,   702,   703,   704,   705,   706,
     707,   708,   709,   710,   711,   711,   719,   720,   721,   724,
     725,   725,   730,   734,   741,   742,   743,   747,   747,   752,
     756,   760,   761,   761,   769,   770,   773,   773,   773,   773,
     773,   773,   773,   773,   773
>>>>>>> 5d11f548
};
#endif

#if YYDEBUG || YYERROR_VERBOSE || 0
/* YYTNAME[SYMBOL-NUM] -- String name of the symbol SYMBOL-NUM.
   First, the terminals, then, starting at YYNTOKENS, nonterminals.  */
static const char *const yytname[] =
{
  "$end", "error", "$undefined", "END", "INVALID_TOKEN", "TEXT", "NUM",
  "INTERVAL", "SIZE", "BOOL", "SYSTEM", "IDENTITY", "HOSTNAME", "SVERSION",
  "NSID", "KEY", "KEYS", "MAX_UDP_PAYLOAD", "TSIG_ALGO_NAME", "WORKERS",
  "BACKGROUND_WORKERS", "ASYNC_START", "USER", "RUNDIR", "PIDFILE",
  "REMOTES", "GROUPS", "ZONES", "FILENAME", "DISABLE_ANY",
  "SEMANTIC_CHECKS", "NOTIFY_RETRIES", "NOTIFY_TIMEOUT", "DBSYNC_TIMEOUT",
  "IXFR_FSLIMIT", "XFR_IN", "XFR_OUT", "UPDATE_IN", "NOTIFY_IN",
  "NOTIFY_OUT", "BUILD_DIFFS", "MAX_CONN_IDLE", "MAX_CONN_HS",
  "MAX_CONN_REPLY", "MAX_TCP_CLIENTS", "RATE_LIMIT", "RATE_LIMIT_SIZE",
  "RATE_LIMIT_SLIP", "TRANSFERS", "STORAGE", "TIMER_DB", "DNSSEC_ENABLE",
  "DNSSEC_KEYDIR", "SIGNATURE_LIFETIME", "SERIAL_POLICY",
  "SERIAL_POLICY_VAL", "QUERY_MODULE", "INTERFACES", "ADDRESS", "PORT",
  "IPA", "IPA6", "VIA", "CONTROL", "ALLOW", "LISTEN_ON", "LOG", "LOG_DEST",
  "LOG_SRC", "LOG_LEVEL", "';'", "'@'", "'{'", "'}'", "'/'", "','",
  "$accept", "config", "conf_entries", "interface_start", "interface",
  "interfaces", "$@1", "system", "keys", "remote_start", "remote",
  "remotes", "$@2", "group_member", "group", "group_start", "groups",
  "zone_acl_start", "zone_acl_item", "zone_acl_list", "query_module",
  "query_module_list", "zone_start", "zone", "$@3", "query_genmodule",
  "query_genmodule_list", "zones", "$@4", "log_prios", "log_src", "$@5",
  "log_dest", "log_file", "log_start", "log", "$@6", "ctl_listen_start",
  "ctl_allow_start", "control", "$@7", "conf", YY_NULLPTR
};
#endif

# ifdef YYPRINT
/* YYTOKNUM[NUM] -- (External) token number corresponding to the
   (internal) symbol number NUM (which must be that of a token).  */
static const yytype_uint16 yytoknum[] =
{
       0,   256,   257,   258,   259,   260,   261,   262,   263,   264,
     265,   266,   267,   268,   269,   270,   271,   272,   273,   274,
     275,   276,   277,   278,   279,   280,   281,   282,   283,   284,
     285,   286,   287,   288,   289,   290,   291,   292,   293,   294,
     295,   296,   297,   298,   299,   300,   301,   302,   303,   304,
     305,   306,   307,   308,   309,   310,   311,   312,   313,   314,
     315,   316,   317,   318,   319,   320,   321,   322,   323,   324,
      59,    64,   123,   125,    47,    44
};
# endif

#define YYPACT_NINF -66

#define yypact_value_is_default(Yystate) \
  (!!((Yystate) == (-66)))

#define YYTABLE_NINF -83

#define yytable_value_is_error(Yytable_value) \
  0

  /* YYPACT[STATE-NUM] -- Index in YYTABLE of the portion describing
     STATE-NUM.  */
static const yytype_int16 yypact[] =
{
     -66,     4,    76,   -66,   -66,   -65,   -62,   -41,   -24,   -22,
       6,     9,    40,   -66,    14,   106,     0,    22,     1,     3,
       2,   -43,   -66,   -66,   -66,   -66,   -66,   -66,   -66,   -66,
     -66,   -66,   -66,   -66,   -66,   -66,   -66,   -66,    43,    42,
     133,    91,   100,   127,   150,   164,   165,   163,   168,   169,
     170,   177,   179,   180,   171,   182,   102,   183,   184,   186,
     -66,   158,   -66,   -66,   -66,   -66,   -66,   -66,   -66,   120,
     -66,   -66,   121,   -66,   122,   -66,   -66,   185,   188,   189,
     192,    17,   105,   190,   195,   196,   194,   199,   125,   151,
     135,   -66,   -66,   -66,   -66,   -66,   136,   129,   -66,   -66,
     -66,   -66,    -4,   200,   -66,   -66,   139,   140,   141,   142,
     143,   144,   145,   211,   147,   148,   149,   152,   153,   154,
     155,   156,   157,   159,   160,   161,   162,   166,   167,   172,
     173,   215,   -66,   216,   223,   174,   175,   176,   178,   181,
     187,   191,   193,   197,   198,   201,   202,   203,   204,   205,
     206,   -66,   -66,   228,   225,   226,   232,   233,   128,   108,
     -66,   -66,   -66,   -66,   -66,   231,   236,   238,   244,   130,
     207,   208,   -66,   -66,   209,   -66,   212,   -25,   -66,   -66,
     -66,   -66,   -66,   -66,   -66,   -66,   213,   -66,   -66,   -66,
     -66,   -66,   -66,   -66,   -66,   -66,   -66,   -66,   -66,   -66,
     -66,   -66,   -66,   -66,   214,   -66,   -66,   -66,    49,   -66,
     -66,   -66,   -66,   -66,   -66,   -66,   -66,   -66,   -66,   -66,
     -66,   -66,   -66,   -66,   -66,   -66,   245,   217,   218,   219,
     220,   221,   222,   224,   227,   229,   230,   234,   235,   237,
     239,   240,   241,   -66,    -5,   -66,   -66,   -66,   247,   -66,
     242,   243,   -47,   -66,   -66,   -13,   -66,   216,   248,   246,
     249,   -66,   -66,   -66,   -66,   -66,   -66,   -66,   -66,   -66,
     -66,   -66,   -66,   -66,   -66,   -66,   -66,   250,   -66,   -66,
     -66,   -66,   -66,   -57,   -44,   -66,   -66,   -66,    37,   252,
     -66,   251,    46,   253,    33,   -66,   -66,   -66,   245,   -66,
     255,   254,   256,   -66,   -66,   -66,    -6,    16,    70,    73,
     257,   258,   -54,   -30,   260,   261,   262,   263,   -66,   -66,
     250,   -66,   -66,   -66,   -66,   -66,   259,   -66,   264,   -66,
     -66,   -66,   271,   272,   -66,   275,   279,   -66,   -66,   -66,
     -66,   -66,   -66,   265,   266,   267,   268,   269,   270,   273,
     -66,   -66,   -66,   -66,   -66,   -66,    29,   -66,   -66
};

  /* YYDEFACT[STATE-NUM] -- Default reduction number in state STATE-NUM.
     Performed when YYTABLE does not specify something else to do.  Zero
     means the default is an error.  */
static const yytype_uint8 yydefact[] =
{
       3,     0,     0,     1,     2,     0,     0,     0,     0,     0,
       0,     0,     0,   166,     5,     0,     0,    49,     0,    94,
       0,     0,     4,    21,    47,    67,    75,   126,    18,   161,
     157,     6,     7,    11,     9,     8,    10,   168,     0,     0,
       0,     0,     0,     0,     0,     0,     0,     0,     0,     0,
       0,     0,     0,     0,     0,     0,     0,     0,     0,     0,
     167,     0,   169,    50,    54,    52,    51,    53,   170,     0,
      74,   171,     0,   102,     0,    95,    96,     0,     0,     0,
       0,     0,     0,     0,     0,     0,     0,     0,     0,     0,
       0,   100,    98,    97,    99,   172,     0,     0,   173,   160,
     159,   174,     0,     0,   154,    19,     0,     0,     0,     0,
       0,     0,     0,     0,     0,     0,     0,     0,     0,     0,
       0,     0,     0,     0,     0,     0,     0,     0,     0,     0,
       0,     0,    68,    71,     0,     0,     0,     0,     0,     0,
       0,     0,     0,     0,     0,     0,     0,     0,     0,     0,
<<<<<<< HEAD
       0,    68,    71,     0,     0,     0,     0,     0,     0,     0,
       0,     0,     0,     0,     0,     0,     0,     0,     0,   143,
     103,     0,     0,     0,     0,     0,     0,     0,    77,    78,
      81,    79,    80,     0,     0,     0,     0,     0,     0,     0,
     127,    88,     0,   161,   164,   157,    12,    24,    25,    43,
      22,    23,    26,    27,     0,    28,    31,    32,    33,    46,
      29,    30,    34,    35,    36,    37,    38,    40,    39,    41,
      42,    44,     0,    55,    70,    72,     0,   101,   128,   130,
     141,   142,   133,   134,   132,   131,   129,   135,   136,   137,
     139,   140,   138,   124,     0,     0,     0,     0,     0,     0,
       0,     0,     0,     0,     0,     0,     0,     0,     0,     0,
     121,   104,   163,    12,    83,    87,    85,    84,    86,     0,
       0,   151,     0,     0,     0,    45,    48,     0,    76,     0,
       0,     0,     0,   105,   106,   108,   119,   120,   111,   112,
     110,   109,   107,   113,   114,   115,   117,   118,   116,    92,
       0,    90,    89,   152,   148,   148,     0,     0,    20,     0,
       0,     0,     0,    69,    73,   123,   124,   144,     0,     0,
       0,   162,     0,     0,     0,     0,     0,     0,     0,     0,
       0,     0,     0,     0,   125,    91,    92,   122,   149,   154,
     155,    14,     0,    16,     0,    13,    63,    57,     0,     0,
      60,     0,     0,    56,    66,    64,    65,    93,   145,     0,
       0,     0,     0,     0,     0,   150,    15,    17,    58,    59,
      61,    62,     0,   147,   146
=======
       0,   144,   103,     0,     0,     0,     0,     0,     0,     0,
      77,    78,    81,    79,    80,     0,     0,     0,     0,     0,
       0,     0,   127,    88,     0,   162,     0,   158,    12,    24,
      25,    43,    22,    23,    26,    27,     0,    28,    31,    32,
      33,    46,    29,    30,    34,    35,    36,    37,    38,    40,
      39,    41,    42,    44,     0,    55,    70,    72,     0,   101,
     128,   130,   142,   143,   133,   134,   132,   131,   129,   135,
     136,   137,   138,   140,   141,   139,   124,     0,     0,     0,
       0,     0,     0,     0,     0,     0,     0,     0,     0,     0,
       0,     0,     0,   121,   104,   164,    12,   165,     0,   152,
       0,     0,     0,    45,    48,     0,    76,     0,     0,     0,
       0,   105,   106,   108,   119,   120,   111,   112,   110,   109,
     107,   113,   114,   115,   117,   118,   116,    92,    83,    87,
      85,    84,    86,     0,     0,   153,   149,   149,     0,     0,
      20,     0,     0,     0,     0,    69,    73,   123,   124,   145,
       0,     0,     0,    90,    89,   163,     0,     0,     0,     0,
       0,     0,     0,     0,     0,     0,     0,     0,   125,    91,
      92,   122,   150,   155,   156,    14,     0,    16,     0,    13,
      63,    57,     0,     0,    60,     0,     0,    56,    66,    64,
      65,    93,   146,     0,     0,     0,     0,     0,     0,   151,
      15,    17,    58,    59,    61,    62,     0,   148,   147
>>>>>>> 5d11f548
};

  /* YYPGOTO[NTERM-NUM].  */
static const yytype_int8 yypgoto[] =
{
     -66,   -66,   -66,   -66,     8,   -66,   -66,   -66,   -66,   -66,
     -66,   -66,   -66,     7,   -66,   -66,   -66,   -66,   -66,   -66,
     -66,   -51,   -66,   -66,   -66,   -66,   -32,   -66,   -66,   -66,
      -1,   -66,   -66,   -66,   -66,   -66,   -66,   -66,   -66,   -66,
     -66,   -66
};

  /* YYDEFGOTO[NTERM-NUM].  */
static const yytype_int16 yydefgoto[] =
{
      -1,     1,     2,    38,   252,    14,   178,    15,    16,    69,
     255,    17,   205,   207,   208,    72,    18,   173,   283,   244,
     301,   302,    96,    97,   277,   259,   260,    19,   226,   349,
     306,   342,   250,   251,   177,    20,   104,   102,   103,    21,
     246,    22
};

  /* YYTABLE[YYPACT[STATE-NUM]] -- What to do in state STATE-NUM.  If
     positive, shift that token.  If negative, reduce the rule whose
     number is the opposite.  If YYTABLE_NINF, syntax error.  */
static const yytype_int16 yytable[] =
{
     278,   174,   291,   248,     3,    61,    70,    23,    73,    74,
      24,   288,   289,   303,   288,   289,   331,   332,   304,    31,
     333,    99,   100,   139,   140,    75,   290,    63,    76,   305,
     101,    25,    77,    78,    79,    80,    81,    82,   315,    32,
     334,   335,   249,    83,   336,   292,   293,   106,    26,   294,
      27,   107,    84,    85,    86,    87,    88,    89,   279,    90,
     295,   280,   322,   281,   282,   -82,    91,   323,   175,    92,
     -82,    93,    94,    62,    71,    98,    95,    33,    28,     4,
      34,    29,    35,    36,   322,    64,     5,    37,    65,   324,
      66,    67,     6,   316,   317,    68,   109,   308,   309,   357,
     110,     7,     8,     9,   358,   111,   312,   313,   126,   112,
     127,   141,    30,   142,   234,   105,   235,    39,    40,    41,
      42,    43,   256,    44,   257,    45,    46,    47,    48,    49,
      50,   148,   149,    10,   232,   233,   240,   241,   108,    11,
     325,   326,    12,   327,   328,   113,    13,    51,    52,    53,
      54,    55,    56,    57,    58,    59,   114,   153,   154,   155,
     156,   157,   158,   159,   160,   161,   162,   163,   164,   165,
     115,   116,   117,   118,   119,   120,   131,   124,   166,    60,
     167,   168,   169,   170,   121,   171,   122,   123,   125,   128,
     129,   130,   132,   133,   135,   137,   134,   136,   138,   143,
     144,   145,   172,   146,   147,   176,   150,   151,   152,   179,
     180,   181,   182,   183,   184,   185,   186,   187,   188,   189,
     204,   206,   190,   191,   192,   193,   194,   195,   209,   196,
     197,   198,   199,   227,   228,   229,   200,   201,   230,   231,
     236,   237,   202,   203,   210,   211,   212,   238,   213,   239,
     258,   214,   285,   297,   284,   300,   311,   215,   310,   314,
     319,   216,   242,   217,   296,   343,   318,   218,   219,   341,
     344,   220,   221,   222,   223,   224,   225,   345,   346,   245,
     243,   347,   247,   253,   254,   348,   307,   261,   262,   263,
     264,   265,   266,     0,   267,     0,     0,   268,     0,   269,
     270,     0,     0,     0,   271,   272,     0,   273,     0,   274,
     275,   276,     0,     0,   286,   287,   298,     0,     0,     0,
       0,     0,   299,     0,   320,     0,     0,   329,   330,   321,
     337,   338,   339,   340,     0,   350,   351,   352,   353,   354,
     355,     0,   356
};

static const yytype_int16 yycheck[] =
{
       5,     5,    15,    28,     0,     5,     5,    72,     5,     6,
      72,    58,    59,    70,    58,    59,    70,    71,    75,     5,
      74,    64,    65,     6,     7,    22,    73,     5,    25,    73,
      73,    72,    29,    30,    31,    32,    33,    34,     5,    25,
      70,    71,    67,    40,    74,    58,    59,     5,    72,    62,
      72,     9,    49,    50,    51,    52,    53,    54,    63,    56,
      73,    66,    68,    68,    69,    70,    63,    73,    72,    66,
      75,    68,    69,    73,    73,    73,    73,    63,    72,     3,
      66,    72,    68,    69,    68,    63,    10,    73,    66,    73,
      68,    69,    16,    60,    61,    73,     5,    60,    61,    70,
       9,    25,    26,    27,    75,     5,    60,    61,     6,     9,
       8,     6,    72,     8,     6,    72,     8,    11,    12,    13,
      14,    15,    73,    17,    75,    19,    20,    21,    22,    23,
      24,     6,     7,    57,     6,     7,     6,     7,     5,    63,
      70,    71,    66,    70,    71,    18,    70,    41,    42,    43,
      44,    45,    46,    47,    48,    49,     6,    28,    29,    30,
      31,    32,    33,    34,    35,    36,    37,    38,    39,    40,
       6,     6,     9,     5,     5,     5,    18,     6,    49,    73,
      51,    52,    53,    54,     7,    56,     7,     7,     6,     6,
       6,     5,    72,    72,     9,     6,    74,     9,     6,     9,
       5,     5,    73,     9,     5,     5,    55,    72,    72,    70,
      70,    70,    70,    70,    70,    70,     5,    70,    70,    70,
       5,     5,    70,    70,    70,    70,    70,    70,     5,    70,
      70,    70,    70,     5,     9,     9,    70,    70,     6,     6,
       9,     5,    70,    70,    70,    70,    70,     9,    70,     5,
       5,    70,     5,     5,   246,     5,     5,    70,     6,     6,
       5,    70,    55,    70,   257,     6,   298,    70,    70,   320,
       6,    70,    70,    70,    70,    70,    70,     6,     6,    70,
      72,     6,    70,    70,    70,     6,   287,    70,    70,    70,
      70,    70,    70,    -1,    70,    -1,    -1,    70,    -1,    70,
      70,    -1,    -1,    -1,    70,    70,    -1,    70,    -1,    70,
      70,    70,    -1,    -1,    72,    72,    70,    -1,    -1,    -1,
      -1,    -1,    73,    -1,    70,    -1,    -1,    70,    70,    73,
      70,    70,    70,    70,    -1,    70,    70,    70,    70,    70,
      70,    -1,    69
};

  /* YYSTOS[STATE-NUM] -- The (internal number of the) accessing
     symbol of state STATE-NUM.  */
static const yytype_uint8 yystos[] =
{
       0,    77,    78,     0,     3,    10,    16,    25,    26,    27,
      57,    63,    66,    70,    81,    83,    84,    87,    92,   103,
     111,   115,   117,    72,    72,    72,    72,    72,    72,    72,
      72,     5,    25,    63,    66,    68,    69,    73,    79,    11,
      12,    13,    14,    15,    17,    19,    20,    21,    22,    23,
      24,    41,    42,    43,    44,    45,    46,    47,    48,    49,
      73,     5,    73,     5,    63,    66,    68,    69,    73,    85,
       5,    73,    91,     5,     6,    22,    25,    29,    30,    31,
      32,    33,    34,    40,    49,    50,    51,    52,    53,    54,
      56,    63,    66,    68,    69,    73,    98,    99,    73,    64,
      65,    73,   113,   114,   112,    72,     5,     9,     5,     5,
       9,     5,     9,    18,     6,     6,     6,     9,     5,     5,
       5,     7,     7,     7,     6,     6,     6,     8,     6,     6,
       5,    18,    72,    72,    74,     9,     9,     6,     6,     6,
       7,     6,     8,     9,     5,     5,     9,     5,     6,     7,
      55,    72,    72,    28,    29,    30,    31,    32,    33,    34,
      35,    36,    37,    38,    39,    40,    49,    51,    52,    53,
      54,    56,    73,    93,     5,    72,     5,   110,    82,    70,
      70,    70,    70,    70,    70,    70,     5,    70,    70,    70,
      70,    70,    70,    70,    70,    70,    70,    70,    70,    70,
      70,    70,    70,    70,     5,    88,     5,    89,    90,     5,
      70,    70,    70,    70,    70,    70,    70,    70,    70,    70,
      70,    70,    70,    70,    70,    70,   104,     5,     9,     9,
       6,     6,     6,     7,     6,     8,     9,     5,     9,     5,
       6,     7,    55,    72,    95,    70,   116,    70,    28,    67,
     108,   109,    80,    70,    70,    86,    73,    75,     5,   101,
     102,    70,    70,    70,    70,    70,    70,    70,    70,    70,
      70,    70,    70,    70,    70,    70,    70,   100,     5,    63,
      66,    68,    69,    94,    80,     5,    72,    72,    58,    59,
      73,    15,    58,    59,    62,    73,    89,     5,    70,    73,
       5,    96,    97,    70,    75,    73,   106,   106,    60,    61,
       6,     5,    60,    61,     6,     5,    60,    61,   102,     5,
      70,    73,    68,    73,    73,    70,    71,    70,    71,    70,
      70,    70,    71,    74,    70,    71,    74,    70,    70,    70,
      70,    97,   107,     6,     6,     6,     6,     6,     6,   105,
      70,    70,    70,    70,    70,    70,    69,    70,    75
};

  /* YYR1[YYN] -- Symbol number of symbol that rule YYN derives.  */
static const yytype_uint8 yyr1[] =
{
       0,    76,    77,    78,    78,    79,    79,    79,    79,    79,
      79,    79,    80,    80,    80,    80,    80,    80,    81,    82,
      81,    83,    83,    83,    83,    83,    83,    83,    83,    83,
      83,    83,    83,    83,    83,    83,    83,    83,    83,    83,
      83,    83,    83,    83,    83,    83,    83,    84,    84,    85,
      85,    85,    85,    85,    85,    86,    86,    86,    86,    86,
      86,    86,    86,    86,    86,    86,    86,    87,    88,    87,
      89,    90,    90,    90,    91,    92,    92,    93,    93,    93,
      93,    93,    94,    94,    94,    94,    94,    94,    95,    95,
      95,    96,    97,    97,    98,    98,    98,    98,    98,    98,
      98,    98,    98,    99,    99,    99,    99,    99,    99,    99,
      99,    99,    99,    99,    99,    99,    99,    99,    99,    99,
      99,   100,    99,   101,   102,   102,   103,   103,   103,   103,
     103,   103,   103,   103,   103,   103,   103,   103,   103,   103,
     103,   103,   103,   103,   104,   103,   105,   105,   105,   106,
     107,   106,   108,   109,   110,   110,   110,   112,   111,   113,
     114,   115,   116,   115,   115,   115,   117,   117,   117,   117,
     117,   117,   117,   117,   117
};

  /* YYR2[YYN] -- Number of symbols on the right hand side of rule YYN.  */
static const yytype_uint8 yyr2[] =
{
       0,     2,     2,     0,     2,     0,     1,     1,     1,     1,
       1,     1,     0,     4,     4,     6,     4,     6,     2,     0,
       6,     2,     4,     4,     4,     4,     4,     4,     4,     4,
       4,     4,     4,     4,     4,     4,     4,     4,     4,     4,
       4,     4,     4,     4,     4,     5,     4,     2,     5,     0,
       1,     1,     1,     1,     1,     0,     4,     4,     6,     6,
       4,     6,     6,     4,     4,     4,     4,     2,     0,     6,
       1,     0,     1,     3,     1,     2,     5,     1,     1,     1,
       1,     1,     0,     1,     1,     1,     1,     1,     0,     3,
       3,     2,     0,     3,     0,     1,     1,     1,     1,     1,
       1,     3,     1,     2,     3,     4,     4,     4,     4,     4,
       4,     4,     4,     4,     4,     4,     4,     4,     4,     4,
       4,     0,     6,     2,     0,     3,     2,     3,     4,     4,
       4,     4,     4,     4,     4,     4,     4,     4,     4,     4,
       4,     4,     4,     4,     0,     6,     0,     3,     3,     0,
       0,     4,     1,     2,     0,     5,     5,     0,     4,     1,
       1,     2,     0,     6,     4,     4,     1,     2,     2,     2,
       2,     2,     2,     2,     2
};


#define yyerrok         (yyerrstatus = 0)
#define yyclearin       (yychar = YYEMPTY)
#define YYEMPTY         (-2)
#define YYEOF           0

#define YYACCEPT        goto yyacceptlab
#define YYABORT         goto yyabortlab
#define YYERROR         goto yyerrorlab


#define YYRECOVERING()  (!!yyerrstatus)

#define YYBACKUP(Token, Value)                                  \
do                                                              \
  if (yychar == YYEMPTY)                                        \
    {                                                           \
      yychar = (Token);                                         \
      yylval = (Value);                                         \
      YYPOPSTACK (yylen);                                       \
      yystate = *yyssp;                                         \
      goto yybackup;                                            \
    }                                                           \
  else                                                          \
    {                                                           \
      yyerror (scanner, YY_("syntax error: cannot back up")); \
      YYERROR;                                                  \
    }                                                           \
while (0)

/* Error token number */
#define YYTERROR        1
#define YYERRCODE       256



/* Enable debugging if requested.  */
#if YYDEBUG

# ifndef YYFPRINTF
#  include <stdio.h> /* INFRINGES ON USER NAME SPACE */
#  define YYFPRINTF fprintf
# endif

# define YYDPRINTF(Args)                        \
do {                                            \
  if (yydebug)                                  \
    YYFPRINTF Args;                             \
} while (0)

/* This macro is provided for backward compatibility. */
#ifndef YY_LOCATION_PRINT
# define YY_LOCATION_PRINT(File, Loc) ((void) 0)
#endif


# define YY_SYMBOL_PRINT(Title, Type, Value, Location)                    \
do {                                                                      \
  if (yydebug)                                                            \
    {                                                                     \
      YYFPRINTF (stderr, "%s ", Title);                                   \
      yy_symbol_print (stderr,                                            \
                  Type, Value, scanner); \
      YYFPRINTF (stderr, "\n");                                           \
    }                                                                     \
} while (0)


/*----------------------------------------.
| Print this symbol's value on YYOUTPUT.  |
`----------------------------------------*/

static void
yy_symbol_value_print (FILE *yyoutput, int yytype, YYSTYPE const * const yyvaluep, void *scanner)
{
  FILE *yyo = yyoutput;
  YYUSE (yyo);
  YYUSE (scanner);
  if (!yyvaluep)
    return;
# ifdef YYPRINT
  if (yytype < YYNTOKENS)
    YYPRINT (yyoutput, yytoknum[yytype], *yyvaluep);
# endif
  YYUSE (yytype);
}


/*--------------------------------.
| Print this symbol on YYOUTPUT.  |
`--------------------------------*/

static void
yy_symbol_print (FILE *yyoutput, int yytype, YYSTYPE const * const yyvaluep, void *scanner)
{
  YYFPRINTF (yyoutput, "%s %s (",
             yytype < YYNTOKENS ? "token" : "nterm", yytname[yytype]);

  yy_symbol_value_print (yyoutput, yytype, yyvaluep, scanner);
  YYFPRINTF (yyoutput, ")");
}

/*------------------------------------------------------------------.
| yy_stack_print -- Print the state stack from its BOTTOM up to its |
| TOP (included).                                                   |
`------------------------------------------------------------------*/

static void
yy_stack_print (yytype_int16 *yybottom, yytype_int16 *yytop)
{
  YYFPRINTF (stderr, "Stack now");
  for (; yybottom <= yytop; yybottom++)
    {
      int yybot = *yybottom;
      YYFPRINTF (stderr, " %d", yybot);
    }
  YYFPRINTF (stderr, "\n");
}

# define YY_STACK_PRINT(Bottom, Top)                            \
do {                                                            \
  if (yydebug)                                                  \
    yy_stack_print ((Bottom), (Top));                           \
} while (0)


/*------------------------------------------------.
| Report that the YYRULE is going to be reduced.  |
`------------------------------------------------*/

static void
yy_reduce_print (yytype_int16 *yyssp, YYSTYPE *yyvsp, int yyrule, void *scanner)
{
  unsigned long int yylno = yyrline[yyrule];
  int yynrhs = yyr2[yyrule];
  int yyi;
  YYFPRINTF (stderr, "Reducing stack by rule %d (line %lu):\n",
             yyrule - 1, yylno);
  /* The symbols being reduced.  */
  for (yyi = 0; yyi < yynrhs; yyi++)
    {
      YYFPRINTF (stderr, "   $%d = ", yyi + 1);
      yy_symbol_print (stderr,
                       yystos[yyssp[yyi + 1 - yynrhs]],
                       &(yyvsp[(yyi + 1) - (yynrhs)])
                                              , scanner);
      YYFPRINTF (stderr, "\n");
    }
}

# define YY_REDUCE_PRINT(Rule)          \
do {                                    \
  if (yydebug)                          \
    yy_reduce_print (yyssp, yyvsp, Rule, scanner); \
} while (0)

/* Nonzero means print parse trace.  It is left uninitialized so that
   multiple parsers can coexist.  */
int yydebug;
#else /* !YYDEBUG */
# define YYDPRINTF(Args)
# define YY_SYMBOL_PRINT(Title, Type, Value, Location)
# define YY_STACK_PRINT(Bottom, Top)
# define YY_REDUCE_PRINT(Rule)
#endif /* !YYDEBUG */


/* YYINITDEPTH -- initial size of the parser's stacks.  */
#ifndef YYINITDEPTH
# define YYINITDEPTH 200
#endif

/* YYMAXDEPTH -- maximum size the stacks can grow to (effective only
   if the built-in stack extension method is used).

   Do not make this value too large; the results are undefined if
   YYSTACK_ALLOC_MAXIMUM < YYSTACK_BYTES (YYMAXDEPTH)
   evaluated with infinite-precision integer arithmetic.  */

#ifndef YYMAXDEPTH
# define YYMAXDEPTH 10000
#endif


#if YYERROR_VERBOSE

# ifndef yystrlen
#  if defined __GLIBC__ && defined _STRING_H
#   define yystrlen strlen
#  else
/* Return the length of YYSTR.  */
static YYSIZE_T
yystrlen (const char *yystr)
{
  YYSIZE_T yylen;
  for (yylen = 0; yystr[yylen]; yylen++)
    continue;
  return yylen;
}
#  endif
# endif

# ifndef yystpcpy
#  if defined __GLIBC__ && defined _STRING_H && defined _GNU_SOURCE
#   define yystpcpy stpcpy
#  else
/* Copy YYSRC to YYDEST, returning the address of the terminating '\0' in
   YYDEST.  */
static char *
yystpcpy (char *yydest, const char *yysrc)
{
  char *yyd = yydest;
  const char *yys = yysrc;

  while ((*yyd++ = *yys++) != '\0')
    continue;

  return yyd - 1;
}
#  endif
# endif

# ifndef yytnamerr
/* Copy to YYRES the contents of YYSTR after stripping away unnecessary
   quotes and backslashes, so that it's suitable for yyerror.  The
   heuristic is that double-quoting is unnecessary unless the string
   contains an apostrophe, a comma, or backslash (other than
   backslash-backslash).  YYSTR is taken from yytname.  If YYRES is
   null, do not copy; instead, return the length of what the result
   would have been.  */
static YYSIZE_T
yytnamerr (char *yyres, const char *yystr)
{
  if (*yystr == '"')
    {
      YYSIZE_T yyn = 0;
      char const *yyp = yystr;

      for (;;)
        switch (*++yyp)
          {
          case '\'':
          case ',':
            goto do_not_strip_quotes;

          case '\\':
            if (*++yyp != '\\')
              goto do_not_strip_quotes;
            /* Fall through.  */
          default:
            if (yyres)
              yyres[yyn] = *yyp;
            yyn++;
            break;

          case '"':
            if (yyres)
              yyres[yyn] = '\0';
            return yyn;
          }
    do_not_strip_quotes: ;
    }

  if (! yyres)
    return yystrlen (yystr);

  return yystpcpy (yyres, yystr) - yyres;
}
# endif

/* Copy into *YYMSG, which is of size *YYMSG_ALLOC, an error message
   about the unexpected token YYTOKEN for the state stack whose top is
   YYSSP.

   Return 0 if *YYMSG was successfully written.  Return 1 if *YYMSG is
   not large enough to hold the message.  In that case, also set
   *YYMSG_ALLOC to the required number of bytes.  Return 2 if the
   required number of bytes is too large to store.  */
static int
yysyntax_error (YYSIZE_T *yymsg_alloc, char **yymsg,
                yytype_int16 *yyssp, int yytoken)
{
  YYSIZE_T yysize0 = yytnamerr (YY_NULLPTR, yytname[yytoken]);
  YYSIZE_T yysize = yysize0;
  enum { YYERROR_VERBOSE_ARGS_MAXIMUM = 5 };
  /* Internationalized format string. */
  const char *yyformat = YY_NULLPTR;
  /* Arguments of yyformat. */
  char const *yyarg[YYERROR_VERBOSE_ARGS_MAXIMUM];
  /* Number of reported tokens (one for the "unexpected", one per
     "expected"). */
  int yycount = 0;

  /* There are many possibilities here to consider:
     - If this state is a consistent state with a default action, then
       the only way this function was invoked is if the default action
       is an error action.  In that case, don't check for expected
       tokens because there are none.
     - The only way there can be no lookahead present (in yychar) is if
       this state is a consistent state with a default action.  Thus,
       detecting the absence of a lookahead is sufficient to determine
       that there is no unexpected or expected token to report.  In that
       case, just report a simple "syntax error".
     - Don't assume there isn't a lookahead just because this state is a
       consistent state with a default action.  There might have been a
       previous inconsistent state, consistent state with a non-default
       action, or user semantic action that manipulated yychar.
     - Of course, the expected token list depends on states to have
       correct lookahead information, and it depends on the parser not
       to perform extra reductions after fetching a lookahead from the
       scanner and before detecting a syntax error.  Thus, state merging
       (from LALR or IELR) and default reductions corrupt the expected
       token list.  However, the list is correct for canonical LR with
       one exception: it will still contain any token that will not be
       accepted due to an error action in a later state.
  */
  if (yytoken != YYEMPTY)
    {
      int yyn = yypact[*yyssp];
      yyarg[yycount++] = yytname[yytoken];
      if (!yypact_value_is_default (yyn))
        {
          /* Start YYX at -YYN if negative to avoid negative indexes in
             YYCHECK.  In other words, skip the first -YYN actions for
             this state because they are default actions.  */
          int yyxbegin = yyn < 0 ? -yyn : 0;
          /* Stay within bounds of both yycheck and yytname.  */
          int yychecklim = YYLAST - yyn + 1;
          int yyxend = yychecklim < YYNTOKENS ? yychecklim : YYNTOKENS;
          int yyx;

          for (yyx = yyxbegin; yyx < yyxend; ++yyx)
            if (yycheck[yyx + yyn] == yyx && yyx != YYTERROR
                && !yytable_value_is_error (yytable[yyx + yyn]))
              {
                if (yycount == YYERROR_VERBOSE_ARGS_MAXIMUM)
                  {
                    yycount = 1;
                    yysize = yysize0;
                    break;
                  }
                yyarg[yycount++] = yytname[yyx];
                {
                  YYSIZE_T yysize1 = yysize + yytnamerr (YY_NULLPTR, yytname[yyx]);
                  if (! (yysize <= yysize1
                         && yysize1 <= YYSTACK_ALLOC_MAXIMUM))
                    return 2;
                  yysize = yysize1;
                }
              }
        }
    }

  switch (yycount)
    {
# define YYCASE_(N, S)                      \
      case N:                               \
        yyformat = S;                       \
      break
      YYCASE_(0, YY_("syntax error"));
      YYCASE_(1, YY_("syntax error, unexpected %s"));
      YYCASE_(2, YY_("syntax error, unexpected %s, expecting %s"));
      YYCASE_(3, YY_("syntax error, unexpected %s, expecting %s or %s"));
      YYCASE_(4, YY_("syntax error, unexpected %s, expecting %s or %s or %s"));
      YYCASE_(5, YY_("syntax error, unexpected %s, expecting %s or %s or %s or %s"));
# undef YYCASE_
    }

  {
    YYSIZE_T yysize1 = yysize + yystrlen (yyformat);
    if (! (yysize <= yysize1 && yysize1 <= YYSTACK_ALLOC_MAXIMUM))
      return 2;
    yysize = yysize1;
  }

  if (*yymsg_alloc < yysize)
    {
      *yymsg_alloc = 2 * yysize;
      if (! (yysize <= *yymsg_alloc
             && *yymsg_alloc <= YYSTACK_ALLOC_MAXIMUM))
        *yymsg_alloc = YYSTACK_ALLOC_MAXIMUM;
      return 1;
    }

  /* Avoid sprintf, as that infringes on the user's name space.
     Don't have undefined behavior even if the translation
     produced a string with the wrong number of "%s"s.  */
  {
    char *yyp = *yymsg;
    int yyi = 0;
    while ((*yyp = *yyformat) != '\0')
      if (*yyp == '%' && yyformat[1] == 's' && yyi < yycount)
        {
          yyp += yytnamerr (yyp, yyarg[yyi++]);
          yyformat += 2;
        }
      else
        {
          yyp++;
          yyformat++;
        }
  }
  return 0;
}
#endif /* YYERROR_VERBOSE */

/*-----------------------------------------------.
| Release the memory associated to this symbol.  |
`-----------------------------------------------*/

static void
yydestruct (const char *yymsg, int yytype, YYSTYPE *yyvaluep, void *scanner)
{
  YYUSE (yyvaluep);
  YYUSE (scanner);
  if (!yymsg)
    yymsg = "Deleting";
  YY_SYMBOL_PRINT (yymsg, yytype, yyvaluep, yylocationp);

  YY_IGNORE_MAYBE_UNINITIALIZED_BEGIN
  YYUSE (yytype);
  YY_IGNORE_MAYBE_UNINITIALIZED_END
}




/*----------.
| yyparse.  |
`----------*/

int
yyparse (void *scanner)
{
/* The lookahead symbol.  */
int yychar;


/* The semantic value of the lookahead symbol.  */
/* Default value used for initialization, for pacifying older GCCs
   or non-GCC compilers.  */
YY_INITIAL_VALUE (static YYSTYPE yyval_default;)
YYSTYPE yylval YY_INITIAL_VALUE (= yyval_default);

    /* Number of syntax errors so far.  */
    int yynerrs;

    int yystate;
    /* Number of tokens to shift before error messages enabled.  */
    int yyerrstatus;

    /* The stacks and their tools:
       'yyss': related to states.
       'yyvs': related to semantic values.

       Refer to the stacks through separate pointers, to allow yyoverflow
       to reallocate them elsewhere.  */

    /* The state stack.  */
    yytype_int16 yyssa[YYINITDEPTH];
    yytype_int16 *yyss;
    yytype_int16 *yyssp;

    /* The semantic value stack.  */
    YYSTYPE yyvsa[YYINITDEPTH];
    YYSTYPE *yyvs;
    YYSTYPE *yyvsp;

    YYSIZE_T yystacksize;

  int yyn;
  int yyresult;
  /* Lookahead token as an internal (translated) token number.  */
  int yytoken = 0;
  /* The variables used to return semantic value and location from the
     action routines.  */
  YYSTYPE yyval;

#if YYERROR_VERBOSE
  /* Buffer for error messages, and its allocated size.  */
  char yymsgbuf[128];
  char *yymsg = yymsgbuf;
  YYSIZE_T yymsg_alloc = sizeof yymsgbuf;
#endif

#define YYPOPSTACK(N)   (yyvsp -= (N), yyssp -= (N))

  /* The number of symbols on the RHS of the reduced rule.
     Keep to zero when no symbol should be popped.  */
  int yylen = 0;

  yyssp = yyss = yyssa;
  yyvsp = yyvs = yyvsa;
  yystacksize = YYINITDEPTH;

  YYDPRINTF ((stderr, "Starting parse\n"));

  yystate = 0;
  yyerrstatus = 0;
  yynerrs = 0;
  yychar = YYEMPTY; /* Cause a token to be read.  */
  goto yysetstate;

/*------------------------------------------------------------.
| yynewstate -- Push a new state, which is found in yystate.  |
`------------------------------------------------------------*/
 yynewstate:
  /* In all cases, when you get here, the value and location stacks
     have just been pushed.  So pushing a state here evens the stacks.  */
  yyssp++;

 yysetstate:
  *yyssp = yystate;

  if (yyss + yystacksize - 1 <= yyssp)
    {
      /* Get the current used size of the three stacks, in elements.  */
      YYSIZE_T yysize = yyssp - yyss + 1;

#ifdef yyoverflow
      {
        /* Give user a chance to reallocate the stack.  Use copies of
           these so that the &'s don't force the real ones into
           memory.  */
        YYSTYPE *yyvs1 = yyvs;
        yytype_int16 *yyss1 = yyss;

        /* Each stack pointer address is followed by the size of the
           data in use in that stack, in bytes.  This used to be a
           conditional around just the two extra args, but that might
           be undefined if yyoverflow is a macro.  */
        yyoverflow (YY_("memory exhausted"),
                    &yyss1, yysize * sizeof (*yyssp),
                    &yyvs1, yysize * sizeof (*yyvsp),
                    &yystacksize);

        yyss = yyss1;
        yyvs = yyvs1;
      }
#else /* no yyoverflow */
# ifndef YYSTACK_RELOCATE
      goto yyexhaustedlab;
# else
      /* Extend the stack our own way.  */
      if (YYMAXDEPTH <= yystacksize)
        goto yyexhaustedlab;
      yystacksize *= 2;
      if (YYMAXDEPTH < yystacksize)
        yystacksize = YYMAXDEPTH;

      {
        yytype_int16 *yyss1 = yyss;
        union yyalloc *yyptr =
          (union yyalloc *) YYSTACK_ALLOC (YYSTACK_BYTES (yystacksize));
        if (! yyptr)
          goto yyexhaustedlab;
        YYSTACK_RELOCATE (yyss_alloc, yyss);
        YYSTACK_RELOCATE (yyvs_alloc, yyvs);
#  undef YYSTACK_RELOCATE
        if (yyss1 != yyssa)
          YYSTACK_FREE (yyss1);
      }
# endif
#endif /* no yyoverflow */

      yyssp = yyss + yysize - 1;
      yyvsp = yyvs + yysize - 1;

      YYDPRINTF ((stderr, "Stack size increased to %lu\n",
                  (unsigned long int) yystacksize));

      if (yyss + yystacksize - 1 <= yyssp)
        YYABORT;
    }

  YYDPRINTF ((stderr, "Entering state %d\n", yystate));

  if (yystate == YYFINAL)
    YYACCEPT;

  goto yybackup;

/*-----------.
| yybackup.  |
`-----------*/
yybackup:

  /* Do appropriate processing given the current state.  Read a
     lookahead token if we need one and don't already have one.  */

  /* First try to decide what to do without reference to lookahead token.  */
  yyn = yypact[yystate];
  if (yypact_value_is_default (yyn))
    goto yydefault;

  /* Not known => get a lookahead token if don't already have one.  */

  /* YYCHAR is either YYEMPTY or YYEOF or a valid lookahead symbol.  */
  if (yychar == YYEMPTY)
    {
      YYDPRINTF ((stderr, "Reading a token: "));
      yychar = yylex (&yylval, scanner);
    }

  if (yychar <= YYEOF)
    {
      yychar = yytoken = YYEOF;
      YYDPRINTF ((stderr, "Now at end of input.\n"));
    }
  else
    {
      yytoken = YYTRANSLATE (yychar);
      YY_SYMBOL_PRINT ("Next token is", yytoken, &yylval, &yylloc);
    }

  /* If the proper action on seeing token YYTOKEN is to reduce or to
     detect an error, take that action.  */
  yyn += yytoken;
  if (yyn < 0 || YYLAST < yyn || yycheck[yyn] != yytoken)
    goto yydefault;
  yyn = yytable[yyn];
  if (yyn <= 0)
    {
      if (yytable_value_is_error (yyn))
        goto yyerrlab;
      yyn = -yyn;
      goto yyreduce;
    }

  /* Count tokens shifted since error; after three, turn off error
     status.  */
  if (yyerrstatus)
    yyerrstatus--;

  /* Shift the lookahead token.  */
  YY_SYMBOL_PRINT ("Shifting", yytoken, &yylval, &yylloc);

  /* Discard the shifted token.  */
  yychar = YYEMPTY;

  yystate = yyn;
  YY_IGNORE_MAYBE_UNINITIALIZED_BEGIN
  *++yyvsp = yylval;
  YY_IGNORE_MAYBE_UNINITIALIZED_END

  goto yynewstate;


/*-----------------------------------------------------------.
| yydefault -- do the default action for the current state.  |
`-----------------------------------------------------------*/
yydefault:
  yyn = yydefact[yystate];
  if (yyn == 0)
    goto yyerrlab;
  goto yyreduce;


/*-----------------------------.
| yyreduce -- Do a reduction.  |
`-----------------------------*/
yyreduce:
  /* yyn is the number of a rule to reduce with.  */
  yylen = yyr2[yyn];

  /* If YYLEN is nonzero, implement the default value of the action:
     '$$ = $1'.

     Otherwise, the following line sets YYVAL to garbage.
     This behavior is undocumented and Bison
     users should not rely upon it.  Assigning to YYVAL
     unconditionally makes the parser a bit smaller, and it avoids a
     GCC warning that YYVAL may be used uninitialized.  */
  yyval = yyvsp[1-yylen];


  YY_REDUCE_PRINT (yyn);
  switch (yyn)
    {
        case 2:
<<<<<<< HEAD
#line 432 "cf-parse.y" /* yacc.c:1646  */
    { return 0; }
#line 1878 "cf-parse.tab.c" /* yacc.c:1646  */
    break;

  case 6:
#line 440 "cf-parse.y" /* yacc.c:1646  */
    { _str = (yyvsp[0].tok).t; }
#line 1884 "cf-parse.tab.c" /* yacc.c:1646  */
    break;

  case 7:
#line 441 "cf-parse.y" /* yacc.c:1646  */
    { _str = strdup((yyvsp[0].tok).t); }
#line 1890 "cf-parse.tab.c" /* yacc.c:1646  */
    break;

  case 8:
#line 442 "cf-parse.y" /* yacc.c:1646  */
    { _str = strdup((yyvsp[0].tok).t + 1); }
#line 1896 "cf-parse.tab.c" /* yacc.c:1646  */
    break;

  case 9:
#line 443 "cf-parse.y" /* yacc.c:1646  */
    { _str = strdup((yyvsp[0].tok).t); }
#line 1902 "cf-parse.tab.c" /* yacc.c:1646  */
    break;

  case 10:
#line 444 "cf-parse.y" /* yacc.c:1646  */
    { _str = strdup((yyvsp[0].tok).t); }
#line 1908 "cf-parse.tab.c" /* yacc.c:1646  */
    break;

  case 11:
#line 445 "cf-parse.y" /* yacc.c:1646  */
    { _str = strdup((yyvsp[0].tok).t); }
#line 1914 "cf-parse.tab.c" /* yacc.c:1646  */
    break;

  case 13:
#line 449 "cf-parse.y" /* yacc.c:1646  */
    { _port = (yyvsp[-1].tok).i; }
#line 1920 "cf-parse.tab.c" /* yacc.c:1646  */
    break;

  case 14:
#line 450 "cf-parse.y" /* yacc.c:1646  */
    { _addr = (yyvsp[-1].tok).t; }
#line 1926 "cf-parse.tab.c" /* yacc.c:1646  */
    break;

  case 15:
#line 451 "cf-parse.y" /* yacc.c:1646  */
    { _addr = (yyvsp[-3].tok).t; _port = (yyvsp[-1].tok).i; }
#line 1932 "cf-parse.tab.c" /* yacc.c:1646  */
    break;

  case 16:
#line 452 "cf-parse.y" /* yacc.c:1646  */
    { _addr = (yyvsp[-1].tok).t; }
#line 1938 "cf-parse.tab.c" /* yacc.c:1646  */
    break;

  case 17:
#line 453 "cf-parse.y" /* yacc.c:1646  */
    { _addr = (yyvsp[-3].tok).t; _port = (yyvsp[-1].tok).i; }
#line 1944 "cf-parse.tab.c" /* yacc.c:1646  */
    break;

  case 18:
#line 457 "cf-parse.y" /* yacc.c:1646  */
=======
#line 425 "cf-parse.y" /* yacc.c:1646  */
    { return 0; }
#line 1873 "cf-parse.tab.c" /* yacc.c:1646  */
    break;

  case 6:
#line 433 "cf-parse.y" /* yacc.c:1646  */
    { _str = (yyvsp[0].tok).t; }
#line 1879 "cf-parse.tab.c" /* yacc.c:1646  */
    break;

  case 7:
#line 434 "cf-parse.y" /* yacc.c:1646  */
    { _str = strdup((yyvsp[0].tok).t); }
#line 1885 "cf-parse.tab.c" /* yacc.c:1646  */
    break;

  case 8:
#line 435 "cf-parse.y" /* yacc.c:1646  */
    { _str = strdup((yyvsp[0].tok).t + 1); }
#line 1891 "cf-parse.tab.c" /* yacc.c:1646  */
    break;

  case 9:
#line 436 "cf-parse.y" /* yacc.c:1646  */
    { _str = strdup((yyvsp[0].tok).t); }
#line 1897 "cf-parse.tab.c" /* yacc.c:1646  */
    break;

  case 10:
#line 437 "cf-parse.y" /* yacc.c:1646  */
    { _str = strdup((yyvsp[0].tok).t); }
#line 1903 "cf-parse.tab.c" /* yacc.c:1646  */
    break;

  case 11:
#line 438 "cf-parse.y" /* yacc.c:1646  */
    { _str = strdup((yyvsp[0].tok).t); }
#line 1909 "cf-parse.tab.c" /* yacc.c:1646  */
    break;

  case 13:
#line 442 "cf-parse.y" /* yacc.c:1646  */
    { _port = (yyvsp[-1].tok).i; }
#line 1915 "cf-parse.tab.c" /* yacc.c:1646  */
    break;

  case 14:
#line 443 "cf-parse.y" /* yacc.c:1646  */
    { _addr = (yyvsp[-1].tok).t; }
#line 1921 "cf-parse.tab.c" /* yacc.c:1646  */
    break;

  case 15:
#line 444 "cf-parse.y" /* yacc.c:1646  */
    { _addr = (yyvsp[-3].tok).t; _port = (yyvsp[-1].tok).i; }
#line 1927 "cf-parse.tab.c" /* yacc.c:1646  */
    break;

  case 16:
#line 445 "cf-parse.y" /* yacc.c:1646  */
    { _addr = (yyvsp[-1].tok).t; }
#line 1933 "cf-parse.tab.c" /* yacc.c:1646  */
    break;

  case 17:
#line 446 "cf-parse.y" /* yacc.c:1646  */
    { _addr = (yyvsp[-3].tok).t; _port = (yyvsp[-1].tok).i; }
#line 1939 "cf-parse.tab.c" /* yacc.c:1646  */
    break;

  case 18:
#line 450 "cf-parse.y" /* yacc.c:1646  */
>>>>>>> 5d11f548
    {
   	_str = NULL;
   	f_section(scanner, R_IF, S_SRV);
   }
<<<<<<< HEAD
#line 1953 "cf-parse.tab.c" /* yacc.c:1646  */
    break;

  case 19:
#line 461 "cf-parse.y" /* yacc.c:1646  */
=======
#line 1948 "cf-parse.tab.c" /* yacc.c:1646  */
    break;

  case 19:
#line 454 "cf-parse.y" /* yacc.c:1646  */
>>>>>>> 5d11f548
    {
   	_addr = NULL, _port = -1;
   	f_name(scanner, R_IF, C_LISTEN, false);
   }
<<<<<<< HEAD
#line 1962 "cf-parse.tab.c" /* yacc.c:1646  */
    break;

  case 20:
#line 465 "cf-parse.y" /* yacc.c:1646  */
=======
#line 1957 "cf-parse.tab.c" /* yacc.c:1646  */
    break;

  case 20:
#line 458 "cf-parse.y" /* yacc.c:1646  */
>>>>>>> 5d11f548
    {
   	if (_addr != NULL && _port == -1) {
   		if_add(scanner, _str, _addr);
   		f_val(scanner, R_IF, false, "%s\n", _addr);
   	} else if (_addr != NULL) {
   		if_add(scanner, _str, _addr);
   		f_val(scanner, R_IF, false, "%s@%i\n", _addr, _port);
   	}
   	free(_str);
   	free(_addr);
   }
<<<<<<< HEAD
#line 1978 "cf-parse.tab.c" /* yacc.c:1646  */
    break;

  case 21:
#line 479 "cf-parse.y" /* yacc.c:1646  */
    { f_section(scanner,  R_SYS, S_SRV); }
#line 1984 "cf-parse.tab.c" /* yacc.c:1646  */
    break;

  case 22:
#line 480 "cf-parse.y" /* yacc.c:1646  */
    { f_quote(scanner,    R_SYS, C_VERSION,             (yyvsp[-1].tok).t); free((yyvsp[-1].tok).t); }
#line 1990 "cf-parse.tab.c" /* yacc.c:1646  */
    break;

  case 23:
#line 481 "cf-parse.y" /* yacc.c:1646  */
    { f_auto_str(scanner, R_SYS, C_VERSION,             (yyvsp[-1].tok).i); }
#line 1996 "cf-parse.tab.c" /* yacc.c:1646  */
    break;

  case 24:
#line 482 "cf-parse.y" /* yacc.c:1646  */
    { f_quote(scanner,    R_SYS, C_IDENT,               (yyvsp[-1].tok).t); free((yyvsp[-1].tok).t); }
#line 2002 "cf-parse.tab.c" /* yacc.c:1646  */
    break;

  case 25:
#line 483 "cf-parse.y" /* yacc.c:1646  */
    { f_auto_str(scanner, R_SYS, C_IDENT,               (yyvsp[-1].tok).i); }
#line 2008 "cf-parse.tab.c" /* yacc.c:1646  */
    break;

  case 26:
#line 484 "cf-parse.y" /* yacc.c:1646  */
    { f_quote(scanner,    R_SYS, C_NSID,                (yyvsp[-1].tok).t); free((yyvsp[-1].tok).t); }
#line 2014 "cf-parse.tab.c" /* yacc.c:1646  */
    break;

  case 27:
#line 485 "cf-parse.y" /* yacc.c:1646  */
    { f_auto_str(scanner, R_SYS, C_NSID,                (yyvsp[-1].tok).i); }
#line 2020 "cf-parse.tab.c" /* yacc.c:1646  */
    break;

  case 28:
#line 486 "cf-parse.y" /* yacc.c:1646  */
    { f_int(scanner,      R_SYS, C_MAX_UDP_PAYLOAD,     (yyvsp[-1].tok).i); }
#line 2026 "cf-parse.tab.c" /* yacc.c:1646  */
    break;

  case 29:
#line 487 "cf-parse.y" /* yacc.c:1646  */
    { f_quote(scanner,    R_SYS, C_RUNDIR,              (yyvsp[-1].tok).t); free((yyvsp[-1].tok).t); }
#line 2032 "cf-parse.tab.c" /* yacc.c:1646  */
    break;

  case 30:
#line 488 "cf-parse.y" /* yacc.c:1646  */
    { f_quote(scanner,    R_SYS, C_PIDFILE,             (yyvsp[-1].tok).t); free((yyvsp[-1].tok).t); }
#line 2038 "cf-parse.tab.c" /* yacc.c:1646  */
    break;

  case 31:
#line 489 "cf-parse.y" /* yacc.c:1646  */
    { f_int(scanner,      R_SYS, C_UDP_WORKERS,         (yyvsp[-1].tok).i); }
#line 2044 "cf-parse.tab.c" /* yacc.c:1646  */
    break;

  case 32:
#line 490 "cf-parse.y" /* yacc.c:1646  */
    { f_int(scanner,      R_SYS, C_BG_WORKERS,          (yyvsp[-1].tok).i); }
#line 2050 "cf-parse.tab.c" /* yacc.c:1646  */
    break;

  case 33:
#line 491 "cf-parse.y" /* yacc.c:1646  */
    { f_bool(scanner,     R_SYS, C_ASYNC_START,         (yyvsp[-1].tok).i); }
#line 2056 "cf-parse.tab.c" /* yacc.c:1646  */
    break;

  case 34:
#line 492 "cf-parse.y" /* yacc.c:1646  */
    { f_int(scanner,      R_SYS, C_TCP_IDLE_TIMEOUT,    (yyvsp[-1].tok).i); }
#line 2062 "cf-parse.tab.c" /* yacc.c:1646  */
    break;

  case 35:
#line 493 "cf-parse.y" /* yacc.c:1646  */
    { f_int(scanner,      R_SYS, C_TCP_HSHAKE_TIMEOUT,  (yyvsp[-1].tok).i); }
#line 2068 "cf-parse.tab.c" /* yacc.c:1646  */
    break;

  case 36:
#line 494 "cf-parse.y" /* yacc.c:1646  */
    { f_int(scanner,      R_SYS, C_TCP_REPLY_TIMEOUT,   (yyvsp[-1].tok).i); }
#line 2074 "cf-parse.tab.c" /* yacc.c:1646  */
    break;

  case 37:
#line 495 "cf-parse.y" /* yacc.c:1646  */
    { f_int(scanner,      R_SYS, C_MAX_TCP_CLIENTS,     (yyvsp[-1].tok).i); }
#line 2080 "cf-parse.tab.c" /* yacc.c:1646  */
    break;

  case 38:
#line 496 "cf-parse.y" /* yacc.c:1646  */
    { f_int(scanner,      R_SYS, C_RATE_LIMIT,          (yyvsp[-1].tok).i); }
#line 2086 "cf-parse.tab.c" /* yacc.c:1646  */
    break;

  case 39:
#line 497 "cf-parse.y" /* yacc.c:1646  */
    { f_int(scanner,      R_SYS, C_RATE_LIMIT_TBL_SIZE, (yyvsp[-1].tok).l); }
#line 2092 "cf-parse.tab.c" /* yacc.c:1646  */
    break;

  case 40:
#line 498 "cf-parse.y" /* yacc.c:1646  */
    { f_int(scanner,      R_SYS, C_RATE_LIMIT_TBL_SIZE, (yyvsp[-1].tok).i); }
#line 2098 "cf-parse.tab.c" /* yacc.c:1646  */
    break;

  case 41:
#line 499 "cf-parse.y" /* yacc.c:1646  */
    { f_int(scanner,      R_SYS, C_RATE_LIMIT_SLIP,     (yyvsp[-1].tok).i); }
#line 2104 "cf-parse.tab.c" /* yacc.c:1646  */
    break;

  case 42:
#line 500 "cf-parse.y" /* yacc.c:1646  */
    { /* Not used. */ }
#line 2110 "cf-parse.tab.c" /* yacc.c:1646  */
    break;

  case 43:
#line 501 "cf-parse.y" /* yacc.c:1646  */
    { /* Deprecated */ free((yyvsp[-1].tok).t); }
#line 2116 "cf-parse.tab.c" /* yacc.c:1646  */
    break;

  case 44:
#line 502 "cf-parse.y" /* yacc.c:1646  */
    { /* Deprecated */ free((yyvsp[-1].tok).t); }
#line 2122 "cf-parse.tab.c" /* yacc.c:1646  */
    break;

  case 45:
#line 503 "cf-parse.y" /* yacc.c:1646  */
    { /* Deprecated */ free((yyvsp[-2].tok).t); free((yyvsp[-1].tok).t); }
#line 2128 "cf-parse.tab.c" /* yacc.c:1646  */
    break;

  case 46:
#line 504 "cf-parse.y" /* yacc.c:1646  */
=======
#line 1973 "cf-parse.tab.c" /* yacc.c:1646  */
    break;

  case 21:
#line 472 "cf-parse.y" /* yacc.c:1646  */
    { f_section(scanner,  R_SYS, S_SRV); }
#line 1979 "cf-parse.tab.c" /* yacc.c:1646  */
    break;

  case 22:
#line 473 "cf-parse.y" /* yacc.c:1646  */
    { f_quote(scanner,    R_SYS, C_VERSION,             (yyvsp[-1].tok).t); free((yyvsp[-1].tok).t); }
#line 1985 "cf-parse.tab.c" /* yacc.c:1646  */
    break;

  case 23:
#line 474 "cf-parse.y" /* yacc.c:1646  */
    { f_auto_str(scanner, R_SYS, C_VERSION,             (yyvsp[-1].tok).i); }
#line 1991 "cf-parse.tab.c" /* yacc.c:1646  */
    break;

  case 24:
#line 475 "cf-parse.y" /* yacc.c:1646  */
    { f_quote(scanner,    R_SYS, C_IDENT,               (yyvsp[-1].tok).t); free((yyvsp[-1].tok).t); }
#line 1997 "cf-parse.tab.c" /* yacc.c:1646  */
    break;

  case 25:
#line 476 "cf-parse.y" /* yacc.c:1646  */
    { f_auto_str(scanner, R_SYS, C_IDENT,               (yyvsp[-1].tok).i); }
#line 2003 "cf-parse.tab.c" /* yacc.c:1646  */
    break;

  case 26:
#line 477 "cf-parse.y" /* yacc.c:1646  */
    { f_quote(scanner,    R_SYS, C_NSID,                (yyvsp[-1].tok).t); free((yyvsp[-1].tok).t); }
#line 2009 "cf-parse.tab.c" /* yacc.c:1646  */
    break;

  case 27:
#line 478 "cf-parse.y" /* yacc.c:1646  */
    { f_auto_str(scanner, R_SYS, C_NSID,                (yyvsp[-1].tok).i); }
#line 2015 "cf-parse.tab.c" /* yacc.c:1646  */
    break;

  case 28:
#line 479 "cf-parse.y" /* yacc.c:1646  */
    { f_int(scanner,      R_SYS, C_MAX_UDP_PAYLOAD,     (yyvsp[-1].tok).i); }
#line 2021 "cf-parse.tab.c" /* yacc.c:1646  */
    break;

  case 29:
#line 480 "cf-parse.y" /* yacc.c:1646  */
    { f_quote(scanner,    R_SYS, C_RUNDIR,              (yyvsp[-1].tok).t); free((yyvsp[-1].tok).t); }
#line 2027 "cf-parse.tab.c" /* yacc.c:1646  */
    break;

  case 30:
#line 481 "cf-parse.y" /* yacc.c:1646  */
    { f_quote(scanner,    R_SYS, C_PIDFILE,             (yyvsp[-1].tok).t); free((yyvsp[-1].tok).t); }
#line 2033 "cf-parse.tab.c" /* yacc.c:1646  */
    break;

  case 31:
#line 482 "cf-parse.y" /* yacc.c:1646  */
    { f_int(scanner,      R_SYS, C_UDP_WORKERS,         (yyvsp[-1].tok).i); }
#line 2039 "cf-parse.tab.c" /* yacc.c:1646  */
    break;

  case 32:
#line 483 "cf-parse.y" /* yacc.c:1646  */
    { f_int(scanner,      R_SYS, C_BG_WORKERS,          (yyvsp[-1].tok).i); }
#line 2045 "cf-parse.tab.c" /* yacc.c:1646  */
    break;

  case 33:
#line 484 "cf-parse.y" /* yacc.c:1646  */
    { f_bool(scanner,     R_SYS, C_ASYNC_START,         (yyvsp[-1].tok).i); }
#line 2051 "cf-parse.tab.c" /* yacc.c:1646  */
    break;

  case 34:
#line 485 "cf-parse.y" /* yacc.c:1646  */
    { f_int(scanner,      R_SYS, C_TCP_IDLE_TIMEOUT,    (yyvsp[-1].tok).i); }
#line 2057 "cf-parse.tab.c" /* yacc.c:1646  */
    break;

  case 35:
#line 486 "cf-parse.y" /* yacc.c:1646  */
    { f_int(scanner,      R_SYS, C_TCP_HSHAKE_TIMEOUT,  (yyvsp[-1].tok).i); }
#line 2063 "cf-parse.tab.c" /* yacc.c:1646  */
    break;

  case 36:
#line 487 "cf-parse.y" /* yacc.c:1646  */
    { f_int(scanner,      R_SYS, C_TCP_REPLY_TIMEOUT,   (yyvsp[-1].tok).i); }
#line 2069 "cf-parse.tab.c" /* yacc.c:1646  */
    break;

  case 37:
#line 488 "cf-parse.y" /* yacc.c:1646  */
    { f_int(scanner,      R_SYS, C_MAX_TCP_CLIENTS,     (yyvsp[-1].tok).i); }
#line 2075 "cf-parse.tab.c" /* yacc.c:1646  */
    break;

  case 38:
#line 489 "cf-parse.y" /* yacc.c:1646  */
    { f_int(scanner,      R_SYS, C_RATE_LIMIT,          (yyvsp[-1].tok).i); }
#line 2081 "cf-parse.tab.c" /* yacc.c:1646  */
    break;

  case 39:
#line 490 "cf-parse.y" /* yacc.c:1646  */
    { f_int(scanner,      R_SYS, C_RATE_LIMIT_TBL_SIZE, (yyvsp[-1].tok).l); }
#line 2087 "cf-parse.tab.c" /* yacc.c:1646  */
    break;

  case 40:
#line 491 "cf-parse.y" /* yacc.c:1646  */
    { f_int(scanner,      R_SYS, C_RATE_LIMIT_TBL_SIZE, (yyvsp[-1].tok).i); }
#line 2093 "cf-parse.tab.c" /* yacc.c:1646  */
    break;

  case 41:
#line 492 "cf-parse.y" /* yacc.c:1646  */
    { f_int(scanner,      R_SYS, C_RATE_LIMIT_SLIP,     (yyvsp[-1].tok).i); }
#line 2099 "cf-parse.tab.c" /* yacc.c:1646  */
    break;

  case 42:
#line 493 "cf-parse.y" /* yacc.c:1646  */
    { /* Not used. */ }
#line 2105 "cf-parse.tab.c" /* yacc.c:1646  */
    break;

  case 43:
#line 494 "cf-parse.y" /* yacc.c:1646  */
    { /* Deprecated */ free((yyvsp[-1].tok).t); }
#line 2111 "cf-parse.tab.c" /* yacc.c:1646  */
    break;

  case 44:
#line 495 "cf-parse.y" /* yacc.c:1646  */
    { /* Deprecated */ free((yyvsp[-1].tok).t); }
#line 2117 "cf-parse.tab.c" /* yacc.c:1646  */
    break;

  case 45:
#line 496 "cf-parse.y" /* yacc.c:1646  */
    { /* Deprecated */ free((yyvsp[-2].tok).t); free((yyvsp[-1].tok).t); }
#line 2123 "cf-parse.tab.c" /* yacc.c:1646  */
    break;

  case 46:
#line 497 "cf-parse.y" /* yacc.c:1646  */
>>>>>>> 5d11f548
    {
   	char *sep = strchr((yyvsp[-1].tok).t, '.');
   	if (sep != NULL) {
   		*sep = ':';
   	}
   	f_str(scanner, R_SYS, C_USER, (yyvsp[-1].tok).t);
   	free((yyvsp[-1].tok).t);
   }
<<<<<<< HEAD
#line 2141 "cf-parse.tab.c" /* yacc.c:1646  */
    break;

  case 47:
#line 515 "cf-parse.y" /* yacc.c:1646  */
    {
   	f_section(scanner, R_KEY, S_KEY);
   }
#line 2149 "cf-parse.tab.c" /* yacc.c:1646  */
    break;

  case 48:
#line 518 "cf-parse.y" /* yacc.c:1646  */
=======
#line 2136 "cf-parse.tab.c" /* yacc.c:1646  */
    break;

  case 47:
#line 508 "cf-parse.y" /* yacc.c:1646  */
    {
   	f_section(scanner, R_KEY, S_KEY);
   }
#line 2144 "cf-parse.tab.c" /* yacc.c:1646  */
    break;

  case 48:
#line 511 "cf-parse.y" /* yacc.c:1646  */
>>>>>>> 5d11f548
    {
   	f_id(scanner, R_KEY, C_ID, (yyvsp[-3].tok).t); free((yyvsp[-3].tok).t);
   	f_str(scanner, R_KEY, C_ALG, (yyvsp[-2].tok).t); free((yyvsp[-2].tok).t);
   	f_quote(scanner, R_KEY, C_SECRET, (yyvsp[-1].tok).t); free((yyvsp[-1].tok).t);
   }
<<<<<<< HEAD
#line 2159 "cf-parse.tab.c" /* yacc.c:1646  */
    break;

  case 50:
#line 526 "cf-parse.y" /* yacc.c:1646  */
    { _str = (yyvsp[0].tok).t; }
#line 2165 "cf-parse.tab.c" /* yacc.c:1646  */
    break;

  case 51:
#line 527 "cf-parse.y" /* yacc.c:1646  */
    { _str = strdup((yyvsp[0].tok).t + 1); }
#line 2171 "cf-parse.tab.c" /* yacc.c:1646  */
    break;

  case 52:
#line 528 "cf-parse.y" /* yacc.c:1646  */
    { _str = strdup((yyvsp[0].tok).t); }
#line 2177 "cf-parse.tab.c" /* yacc.c:1646  */
    break;

  case 53:
#line 529 "cf-parse.y" /* yacc.c:1646  */
    { _str = strdup((yyvsp[0].tok).t); }
#line 2183 "cf-parse.tab.c" /* yacc.c:1646  */
    break;

  case 54:
#line 530 "cf-parse.y" /* yacc.c:1646  */
    { _str = strdup((yyvsp[0].tok).t); }
#line 2189 "cf-parse.tab.c" /* yacc.c:1646  */
    break;

  case 56:
#line 534 "cf-parse.y" /* yacc.c:1646  */
    { _port = (yyvsp[-1].tok).i; }
#line 2195 "cf-parse.tab.c" /* yacc.c:1646  */
    break;

  case 57:
#line 535 "cf-parse.y" /* yacc.c:1646  */
    { _addr = (yyvsp[-1].tok).t; }
#line 2201 "cf-parse.tab.c" /* yacc.c:1646  */
    break;

  case 58:
#line 536 "cf-parse.y" /* yacc.c:1646  */
    { _addr = (yyvsp[-3].tok).t; _port = (yyvsp[-1].tok).i; }
#line 2207 "cf-parse.tab.c" /* yacc.c:1646  */
    break;

  case 59:
#line 537 "cf-parse.y" /* yacc.c:1646  */
    { _addr = (yyvsp[-3].tok).t; _mask = (yyvsp[-1].tok).i; }
#line 2213 "cf-parse.tab.c" /* yacc.c:1646  */
    break;

  case 60:
#line 538 "cf-parse.y" /* yacc.c:1646  */
    { _addr = (yyvsp[-1].tok).t; }
#line 2219 "cf-parse.tab.c" /* yacc.c:1646  */
    break;

  case 61:
#line 539 "cf-parse.y" /* yacc.c:1646  */
    { _addr = (yyvsp[-3].tok).t; _port = (yyvsp[-1].tok).i; }
#line 2225 "cf-parse.tab.c" /* yacc.c:1646  */
    break;

  case 62:
#line 540 "cf-parse.y" /* yacc.c:1646  */
    { _addr = (yyvsp[-3].tok).t; _mask = (yyvsp[-1].tok).i; }
#line 2231 "cf-parse.tab.c" /* yacc.c:1646  */
    break;

  case 63:
#line 541 "cf-parse.y" /* yacc.c:1646  */
=======
#line 2154 "cf-parse.tab.c" /* yacc.c:1646  */
    break;

  case 50:
#line 519 "cf-parse.y" /* yacc.c:1646  */
    { _str = (yyvsp[0].tok).t; }
#line 2160 "cf-parse.tab.c" /* yacc.c:1646  */
    break;

  case 51:
#line 520 "cf-parse.y" /* yacc.c:1646  */
    { _str = strdup((yyvsp[0].tok).t + 1); }
#line 2166 "cf-parse.tab.c" /* yacc.c:1646  */
    break;

  case 52:
#line 521 "cf-parse.y" /* yacc.c:1646  */
    { _str = strdup((yyvsp[0].tok).t); }
#line 2172 "cf-parse.tab.c" /* yacc.c:1646  */
    break;

  case 53:
#line 522 "cf-parse.y" /* yacc.c:1646  */
    { _str = strdup((yyvsp[0].tok).t); }
#line 2178 "cf-parse.tab.c" /* yacc.c:1646  */
    break;

  case 54:
#line 523 "cf-parse.y" /* yacc.c:1646  */
    { _str = strdup((yyvsp[0].tok).t); }
#line 2184 "cf-parse.tab.c" /* yacc.c:1646  */
    break;

  case 56:
#line 527 "cf-parse.y" /* yacc.c:1646  */
    { _port = (yyvsp[-1].tok).i; }
#line 2190 "cf-parse.tab.c" /* yacc.c:1646  */
    break;

  case 57:
#line 528 "cf-parse.y" /* yacc.c:1646  */
    { _addr = (yyvsp[-1].tok).t; }
#line 2196 "cf-parse.tab.c" /* yacc.c:1646  */
    break;

  case 58:
#line 529 "cf-parse.y" /* yacc.c:1646  */
    { _addr = (yyvsp[-3].tok).t; _port = (yyvsp[-1].tok).i; }
#line 2202 "cf-parse.tab.c" /* yacc.c:1646  */
    break;

  case 59:
#line 530 "cf-parse.y" /* yacc.c:1646  */
    { _addr = (yyvsp[-3].tok).t; _mask = (yyvsp[-1].tok).i; }
#line 2208 "cf-parse.tab.c" /* yacc.c:1646  */
    break;

  case 60:
#line 531 "cf-parse.y" /* yacc.c:1646  */
    { _addr = (yyvsp[-1].tok).t; }
#line 2214 "cf-parse.tab.c" /* yacc.c:1646  */
    break;

  case 61:
#line 532 "cf-parse.y" /* yacc.c:1646  */
    { _addr = (yyvsp[-3].tok).t; _port = (yyvsp[-1].tok).i; }
#line 2220 "cf-parse.tab.c" /* yacc.c:1646  */
    break;

  case 62:
#line 533 "cf-parse.y" /* yacc.c:1646  */
    { _addr = (yyvsp[-3].tok).t; _mask = (yyvsp[-1].tok).i; }
#line 2226 "cf-parse.tab.c" /* yacc.c:1646  */
    break;

  case 63:
#line 534 "cf-parse.y" /* yacc.c:1646  */
>>>>>>> 5d11f548
    {
   	f_str(scanner, R_RMT, C_KEY, (yyvsp[-1].tok).t);
   	if (is_acl(scanner, _str)) {
   		f_str(scanner, R_RMT_ACL, C_KEY, (yyvsp[-1].tok).t);
   	}
   	free((yyvsp[-1].tok).t);
   }
<<<<<<< HEAD
#line 2243 "cf-parse.tab.c" /* yacc.c:1646  */
    break;

  case 64:
#line 548 "cf-parse.y" /* yacc.c:1646  */
    { f_str(scanner, R_RMT, C_VIA, (yyvsp[-1].tok).t); free((yyvsp[-1].tok).t); }
#line 2249 "cf-parse.tab.c" /* yacc.c:1646  */
    break;

  case 65:
#line 549 "cf-parse.y" /* yacc.c:1646  */
    { f_str(scanner, R_RMT, C_VIA, (yyvsp[-1].tok).t); free((yyvsp[-1].tok).t); }
#line 2255 "cf-parse.tab.c" /* yacc.c:1646  */
    break;

  case 66:
#line 550 "cf-parse.y" /* yacc.c:1646  */
    { f_str(scanner, R_RMT, C_VIA, if_get(scanner, R_RMT, (yyvsp[-1].tok).t)); free((yyvsp[-1].tok).t); }
#line 2261 "cf-parse.tab.c" /* yacc.c:1646  */
    break;

  case 67:
#line 554 "cf-parse.y" /* yacc.c:1646  */
=======
#line 2238 "cf-parse.tab.c" /* yacc.c:1646  */
    break;

  case 64:
#line 541 "cf-parse.y" /* yacc.c:1646  */
    { f_str(scanner, R_RMT, C_VIA, (yyvsp[-1].tok).t); free((yyvsp[-1].tok).t); }
#line 2244 "cf-parse.tab.c" /* yacc.c:1646  */
    break;

  case 65:
#line 542 "cf-parse.y" /* yacc.c:1646  */
    { f_str(scanner, R_RMT, C_VIA, (yyvsp[-1].tok).t); free((yyvsp[-1].tok).t); }
#line 2250 "cf-parse.tab.c" /* yacc.c:1646  */
    break;

  case 66:
#line 543 "cf-parse.y" /* yacc.c:1646  */
    { f_str(scanner, R_RMT, C_VIA, if_get(scanner, R_RMT, (yyvsp[-1].tok).t)); free((yyvsp[-1].tok).t); }
#line 2256 "cf-parse.tab.c" /* yacc.c:1646  */
    break;

  case 67:
#line 547 "cf-parse.y" /* yacc.c:1646  */
>>>>>>> 5d11f548
    {
   	_str = NULL;
   	f_section(scanner, R_RMT, S_RMT);
   	if (have_acl(scanner)) {
   		f_section(scanner, R_RMT_ACL, S_ACL);
   	}
   }
<<<<<<< HEAD
#line 2273 "cf-parse.tab.c" /* yacc.c:1646  */
    break;

  case 68:
#line 561 "cf-parse.y" /* yacc.c:1646  */
=======
#line 2268 "cf-parse.tab.c" /* yacc.c:1646  */
    break;

  case 68:
#line 554 "cf-parse.y" /* yacc.c:1646  */
>>>>>>> 5d11f548
    {
   	_addr = NULL, _port = -1; _mask = -1;
   	f_id(scanner, R_RMT, C_ID, _str);
   	if (is_acl(scanner, _str)) {
   		f_name(scanner, R_RMT_ACL, C_ID, true);
   		f_val(scanner, R_RMT_ACL, false, "acl_%s\n", _str);
   	}
   }
<<<<<<< HEAD
#line 2286 "cf-parse.tab.c" /* yacc.c:1646  */
    break;

  case 69:
#line 569 "cf-parse.y" /* yacc.c:1646  */
=======
#line 2281 "cf-parse.tab.c" /* yacc.c:1646  */
    break;

  case 69:
#line 562 "cf-parse.y" /* yacc.c:1646  */
>>>>>>> 5d11f548
    {
   	if (_addr == NULL) {
   		cf_error(scanner, "remote.address not defined");
   	} else if (_port == -1) {
   		f_name(scanner, R_RMT, C_ADDR, false);
   		f_val(scanner, R_RMT, false, "%s\n", _addr);
   	} else {
   		f_name(scanner, R_RMT, C_ADDR, false);
   		f_val(scanner, R_RMT, false, "%s@%i\n", _addr, _port);
   	}
   	if (is_acl(scanner, _str) && _addr != NULL) {
   		if (_mask == -1) {
   			f_name(scanner, R_RMT_ACL, C_ADDR, false);
   			f_val(scanner, R_RMT_ACL, false, "%s\n", _addr);
   		} else {
   			f_name(scanner, R_RMT_ACL, C_ADDR, false);
   			f_val(scanner, R_RMT_ACL, false, "%s/%i\n", _addr, _mask);
   		}

   		f_name(scanner, R_RMT_ACL, C_ACTION, false);
   		f_val(scanner, R_RMT_ACL, false, "%s\n", acl_actions(scanner, _str));
   	}
   	free(_addr);
   	free(_str);
   }
<<<<<<< HEAD
#line 2316 "cf-parse.tab.c" /* yacc.c:1646  */
    break;

  case 70:
#line 597 "cf-parse.y" /* yacc.c:1646  */
    { grp_add(scanner, (yyvsp[0].tok).t); free((yyvsp[0].tok).t); }
#line 2322 "cf-parse.tab.c" /* yacc.c:1646  */
    break;

  case 74:
#line 607 "cf-parse.y" /* yacc.c:1646  */
    { grp_init(scanner, (yyvsp[0].tok).t); free((yyvsp[0].tok).t); }
#line 2328 "cf-parse.tab.c" /* yacc.c:1646  */
    break;

  case 77:
#line 616 "cf-parse.y" /* yacc.c:1646  */
    { f_name(scanner, R_ZONE, C_MASTER, false); acl_start(scanner, ACL_RMT); _str = ""; }
#line 2334 "cf-parse.tab.c" /* yacc.c:1646  */
    break;

  case 78:
#line 617 "cf-parse.y" /* yacc.c:1646  */
    { f_name(scanner, R_ZONE, C_ACL, false);    acl_start(scanner, ACL_XFR); _str = "acl_"; }
#line 2340 "cf-parse.tab.c" /* yacc.c:1646  */
    break;

  case 79:
#line 618 "cf-parse.y" /* yacc.c:1646  */
    { f_name(scanner, R_ZONE, C_ACL, false);    acl_start(scanner, ACL_NTF); _str = "acl_"; }
#line 2346 "cf-parse.tab.c" /* yacc.c:1646  */
    break;

  case 80:
#line 619 "cf-parse.y" /* yacc.c:1646  */
    { f_name(scanner, R_ZONE, C_NOTIFY, false); acl_start(scanner, ACL_RMT); _str = ""; }
#line 2352 "cf-parse.tab.c" /* yacc.c:1646  */
    break;

  case 81:
#line 620 "cf-parse.y" /* yacc.c:1646  */
    { f_name(scanner, R_ZONE, C_ACL, false);    acl_start(scanner, ACL_UPD); _str = "acl_"; }
#line 2358 "cf-parse.tab.c" /* yacc.c:1646  */
    break;

  case 83:
#line 624 "cf-parse.y" /* yacc.c:1646  */
    { acl_next(scanner, (yyvsp[0].tok).t); free((yyvsp[0].tok).t); }
#line 2364 "cf-parse.tab.c" /* yacc.c:1646  */
    break;

  case 84:
#line 625 "cf-parse.y" /* yacc.c:1646  */
    { acl_next(scanner, (yyvsp[0].tok).t + 1); }
#line 2370 "cf-parse.tab.c" /* yacc.c:1646  */
    break;

  case 85:
#line 626 "cf-parse.y" /* yacc.c:1646  */
    { acl_next(scanner, (yyvsp[0].tok).t); }
#line 2376 "cf-parse.tab.c" /* yacc.c:1646  */
    break;

  case 86:
#line 627 "cf-parse.y" /* yacc.c:1646  */
    { acl_next(scanner, (yyvsp[0].tok).t); }
#line 2382 "cf-parse.tab.c" /* yacc.c:1646  */
    break;

  case 87:
#line 628 "cf-parse.y" /* yacc.c:1646  */
    { acl_next(scanner, (yyvsp[0].tok).t); }
#line 2388 "cf-parse.tab.c" /* yacc.c:1646  */
    break;

  case 90:
#line 633 "cf-parse.y" /* yacc.c:1646  */
    { acl_end(scanner); }
#line 2394 "cf-parse.tab.c" /* yacc.c:1646  */
    break;

  case 95:
#line 645 "cf-parse.y" /* yacc.c:1646  */
    { f_id(scanner, R_ZONE, C_DOMAIN, (yyvsp[0].tok).t); free((yyvsp[0].tok).t); }
#line 2400 "cf-parse.tab.c" /* yacc.c:1646  */
    break;

  case 96:
#line 646 "cf-parse.y" /* yacc.c:1646  */
    { f_id(scanner, R_ZONE, C_DOMAIN, (yyvsp[0].tok).t); }
#line 2406 "cf-parse.tab.c" /* yacc.c:1646  */
    break;

  case 97:
#line 647 "cf-parse.y" /* yacc.c:1646  */
    { f_id(scanner, R_ZONE, C_DOMAIN, (yyvsp[0].tok).t + 1); }
#line 2412 "cf-parse.tab.c" /* yacc.c:1646  */
    break;

  case 98:
#line 648 "cf-parse.y" /* yacc.c:1646  */
    { f_id(scanner, R_ZONE, C_DOMAIN, (yyvsp[0].tok).t); }
#line 2418 "cf-parse.tab.c" /* yacc.c:1646  */
    break;

  case 99:
#line 649 "cf-parse.y" /* yacc.c:1646  */
    { f_id(scanner, R_ZONE, C_DOMAIN, (yyvsp[0].tok).t); }
#line 2424 "cf-parse.tab.c" /* yacc.c:1646  */
    break;

  case 100:
#line 650 "cf-parse.y" /* yacc.c:1646  */
    { f_id(scanner, R_ZONE, C_DOMAIN, (yyvsp[0].tok).t); }
#line 2430 "cf-parse.tab.c" /* yacc.c:1646  */
    break;

  case 101:
#line 651 "cf-parse.y" /* yacc.c:1646  */
=======
#line 2311 "cf-parse.tab.c" /* yacc.c:1646  */
    break;

  case 70:
#line 590 "cf-parse.y" /* yacc.c:1646  */
    { grp_add(scanner, (yyvsp[0].tok).t); free((yyvsp[0].tok).t); }
#line 2317 "cf-parse.tab.c" /* yacc.c:1646  */
    break;

  case 74:
#line 600 "cf-parse.y" /* yacc.c:1646  */
    { grp_init(scanner, (yyvsp[0].tok).t); free((yyvsp[0].tok).t); }
#line 2323 "cf-parse.tab.c" /* yacc.c:1646  */
    break;

  case 77:
#line 609 "cf-parse.y" /* yacc.c:1646  */
    { f_name(scanner, R_ZONE, C_MASTER, false); acl_start(scanner, ACL_RMT); _str = ""; }
#line 2329 "cf-parse.tab.c" /* yacc.c:1646  */
    break;

  case 78:
#line 610 "cf-parse.y" /* yacc.c:1646  */
    { f_name(scanner, R_ZONE, C_ACL, false);    acl_start(scanner, ACL_XFR); _str = "acl_"; }
#line 2335 "cf-parse.tab.c" /* yacc.c:1646  */
    break;

  case 79:
#line 611 "cf-parse.y" /* yacc.c:1646  */
    { f_name(scanner, R_ZONE, C_ACL, false);    acl_start(scanner, ACL_NTF); _str = "acl_"; }
#line 2341 "cf-parse.tab.c" /* yacc.c:1646  */
    break;

  case 80:
#line 612 "cf-parse.y" /* yacc.c:1646  */
    { f_name(scanner, R_ZONE, C_NOTIFY, false); acl_start(scanner, ACL_RMT); _str = ""; }
#line 2347 "cf-parse.tab.c" /* yacc.c:1646  */
    break;

  case 81:
#line 613 "cf-parse.y" /* yacc.c:1646  */
    { f_name(scanner, R_ZONE, C_ACL, false);    acl_start(scanner, ACL_UPD); _str = "acl_"; }
#line 2353 "cf-parse.tab.c" /* yacc.c:1646  */
    break;

  case 83:
#line 617 "cf-parse.y" /* yacc.c:1646  */
    { acl_next(scanner, (yyvsp[0].tok).t); free((yyvsp[0].tok).t); }
#line 2359 "cf-parse.tab.c" /* yacc.c:1646  */
    break;

  case 84:
#line 618 "cf-parse.y" /* yacc.c:1646  */
    { acl_next(scanner, (yyvsp[0].tok).t + 1); }
#line 2365 "cf-parse.tab.c" /* yacc.c:1646  */
    break;

  case 85:
#line 619 "cf-parse.y" /* yacc.c:1646  */
    { acl_next(scanner, (yyvsp[0].tok).t); }
#line 2371 "cf-parse.tab.c" /* yacc.c:1646  */
    break;

  case 86:
#line 620 "cf-parse.y" /* yacc.c:1646  */
    { acl_next(scanner, (yyvsp[0].tok).t); }
#line 2377 "cf-parse.tab.c" /* yacc.c:1646  */
    break;

  case 87:
#line 621 "cf-parse.y" /* yacc.c:1646  */
    { acl_next(scanner, (yyvsp[0].tok).t); }
#line 2383 "cf-parse.tab.c" /* yacc.c:1646  */
    break;

  case 90:
#line 626 "cf-parse.y" /* yacc.c:1646  */
    { acl_end(scanner); }
#line 2389 "cf-parse.tab.c" /* yacc.c:1646  */
    break;

  case 95:
#line 638 "cf-parse.y" /* yacc.c:1646  */
    { f_id(scanner, R_ZONE, C_DOMAIN, (yyvsp[0].tok).t); free((yyvsp[0].tok).t); }
#line 2395 "cf-parse.tab.c" /* yacc.c:1646  */
    break;

  case 96:
#line 639 "cf-parse.y" /* yacc.c:1646  */
    { f_id(scanner, R_ZONE, C_DOMAIN, (yyvsp[0].tok).t); }
#line 2401 "cf-parse.tab.c" /* yacc.c:1646  */
    break;

  case 97:
#line 640 "cf-parse.y" /* yacc.c:1646  */
    { f_id(scanner, R_ZONE, C_DOMAIN, (yyvsp[0].tok).t + 1); }
#line 2407 "cf-parse.tab.c" /* yacc.c:1646  */
    break;

  case 98:
#line 641 "cf-parse.y" /* yacc.c:1646  */
    { f_id(scanner, R_ZONE, C_DOMAIN, (yyvsp[0].tok).t); }
#line 2413 "cf-parse.tab.c" /* yacc.c:1646  */
    break;

  case 99:
#line 642 "cf-parse.y" /* yacc.c:1646  */
    { f_id(scanner, R_ZONE, C_DOMAIN, (yyvsp[0].tok).t); }
#line 2419 "cf-parse.tab.c" /* yacc.c:1646  */
    break;

  case 100:
#line 643 "cf-parse.y" /* yacc.c:1646  */
    { f_id(scanner, R_ZONE, C_DOMAIN, (yyvsp[0].tok).t); }
#line 2425 "cf-parse.tab.c" /* yacc.c:1646  */
    break;

  case 101:
#line 644 "cf-parse.y" /* yacc.c:1646  */
>>>>>>> 5d11f548
    {
   	f_name(scanner, R_ZONE, C_DOMAIN, true);
   	f_val(scanner, R_ZONE, false, "%i/%s", (yyvsp[-2].tok).i, (yyvsp[0].tok).t);
   	f_val(scanner, R_ZONE, false, "\n");
   	free((yyvsp[0].tok).t);
   }
<<<<<<< HEAD
#line 2441 "cf-parse.tab.c" /* yacc.c:1646  */
    break;

  case 102:
#line 657 "cf-parse.y" /* yacc.c:1646  */
    { f_id(scanner, R_ZONE, C_DOMAIN, (yyvsp[0].tok).t); free((yyvsp[0].tok).t); }
#line 2447 "cf-parse.tab.c" /* yacc.c:1646  */
    break;

  case 105:
#line 663 "cf-parse.y" /* yacc.c:1646  */
    { f_quote(scanner, R_ZONE, C_FILE,             (yyvsp[-1].tok).t); free((yyvsp[-1].tok).t); }
#line 2453 "cf-parse.tab.c" /* yacc.c:1646  */
    break;

  case 106:
#line 664 "cf-parse.y" /* yacc.c:1646  */
    { f_bool(scanner,  R_ZONE, C_DISABLE_ANY,      (yyvsp[-1].tok).i); }
#line 2459 "cf-parse.tab.c" /* yacc.c:1646  */
    break;

  case 107:
#line 665 "cf-parse.y" /* yacc.c:1646  */
    { f_bool(scanner,  R_ZONE, C_IXFR_DIFF,        (yyvsp[-1].tok).i); }
#line 2465 "cf-parse.tab.c" /* yacc.c:1646  */
    break;

  case 108:
#line 666 "cf-parse.y" /* yacc.c:1646  */
    { f_bool(scanner,  R_ZONE, C_SEM_CHECKS,       (yyvsp[-1].tok).i); }
#line 2471 "cf-parse.tab.c" /* yacc.c:1646  */
    break;

  case 109:
#line 667 "cf-parse.y" /* yacc.c:1646  */
    { f_int(scanner,   R_ZONE, C_MAX_JOURNAL_SIZE, (yyvsp[-1].tok).l); }
#line 2477 "cf-parse.tab.c" /* yacc.c:1646  */
    break;

  case 110:
#line 668 "cf-parse.y" /* yacc.c:1646  */
    { f_int(scanner,   R_ZONE, C_MAX_JOURNAL_SIZE, (yyvsp[-1].tok).i); }
#line 2483 "cf-parse.tab.c" /* yacc.c:1646  */
    break;

  case 111:
#line 669 "cf-parse.y" /* yacc.c:1646  */
    { f_int(scanner,   R_ZONE, C_ZONEFILE_SYNC,    (yyvsp[-1].tok).i); }
#line 2489 "cf-parse.tab.c" /* yacc.c:1646  */
    break;

  case 112:
#line 670 "cf-parse.y" /* yacc.c:1646  */
    { f_int(scanner,   R_ZONE, C_ZONEFILE_SYNC,    (yyvsp[-1].tok).i); }
#line 2495 "cf-parse.tab.c" /* yacc.c:1646  */
    break;

  case 113:
#line 671 "cf-parse.y" /* yacc.c:1646  */
    { f_quote(scanner, R_ZONE, C_STORAGE,          (yyvsp[-1].tok).t); free((yyvsp[-1].tok).t); }
#line 2501 "cf-parse.tab.c" /* yacc.c:1646  */
    break;

  case 114:
#line 672 "cf-parse.y" /* yacc.c:1646  */
    { f_bool(scanner,  R_ZONE, C_DNSSEC_SIGNING,   (yyvsp[-1].tok).i); }
#line 2507 "cf-parse.tab.c" /* yacc.c:1646  */
    break;

  case 115:
#line 673 "cf-parse.y" /* yacc.c:1646  */
    { f_quote(scanner, R_ZONE, C_KASP_DB,          (yyvsp[-1].tok).t); free((yyvsp[-1].tok).t); }
#line 2513 "cf-parse.tab.c" /* yacc.c:1646  */
    break;

  case 116:
#line 674 "cf-parse.y" /* yacc.c:1646  */
    { f_str(scanner,   R_ZONE, C_SERIAL_POLICY,    (yyvsp[-1].tok).t); }
#line 2519 "cf-parse.tab.c" /* yacc.c:1646  */
    break;

  case 117:
#line 675 "cf-parse.y" /* yacc.c:1646  */
    { /* Not used. */ }
#line 2525 "cf-parse.tab.c" /* yacc.c:1646  */
    break;

  case 118:
#line 676 "cf-parse.y" /* yacc.c:1646  */
    { /* Not used. */ }
#line 2531 "cf-parse.tab.c" /* yacc.c:1646  */
    break;

  case 119:
#line 677 "cf-parse.y" /* yacc.c:1646  */
    { /* Not used. */ }
#line 2537 "cf-parse.tab.c" /* yacc.c:1646  */
    break;

  case 120:
#line 678 "cf-parse.y" /* yacc.c:1646  */
    { /* Not used. */ }
#line 2543 "cf-parse.tab.c" /* yacc.c:1646  */
    break;

  case 121:
#line 679 "cf-parse.y" /* yacc.c:1646  */
=======
#line 2436 "cf-parse.tab.c" /* yacc.c:1646  */
    break;

  case 102:
#line 650 "cf-parse.y" /* yacc.c:1646  */
    { f_id(scanner, R_ZONE, C_DOMAIN, (yyvsp[0].tok).t); free((yyvsp[0].tok).t); }
#line 2442 "cf-parse.tab.c" /* yacc.c:1646  */
    break;

  case 105:
#line 656 "cf-parse.y" /* yacc.c:1646  */
    { f_quote(scanner, R_ZONE, C_FILE,             (yyvsp[-1].tok).t); free((yyvsp[-1].tok).t); }
#line 2448 "cf-parse.tab.c" /* yacc.c:1646  */
    break;

  case 106:
#line 657 "cf-parse.y" /* yacc.c:1646  */
    { f_bool(scanner,  R_ZONE, C_DISABLE_ANY,      (yyvsp[-1].tok).i); }
#line 2454 "cf-parse.tab.c" /* yacc.c:1646  */
    break;

  case 107:
#line 658 "cf-parse.y" /* yacc.c:1646  */
    { f_bool(scanner,  R_ZONE, C_IXFR_DIFF,        (yyvsp[-1].tok).i); }
#line 2460 "cf-parse.tab.c" /* yacc.c:1646  */
    break;

  case 108:
#line 659 "cf-parse.y" /* yacc.c:1646  */
    { f_bool(scanner,  R_ZONE, C_SEM_CHECKS,       (yyvsp[-1].tok).i); }
#line 2466 "cf-parse.tab.c" /* yacc.c:1646  */
    break;

  case 109:
#line 660 "cf-parse.y" /* yacc.c:1646  */
    { f_int(scanner,   R_ZONE, C_MAX_JOURNAL_SIZE, (yyvsp[-1].tok).l); }
#line 2472 "cf-parse.tab.c" /* yacc.c:1646  */
    break;

  case 110:
#line 661 "cf-parse.y" /* yacc.c:1646  */
    { f_int(scanner,   R_ZONE, C_MAX_JOURNAL_SIZE, (yyvsp[-1].tok).i); }
#line 2478 "cf-parse.tab.c" /* yacc.c:1646  */
    break;

  case 111:
#line 662 "cf-parse.y" /* yacc.c:1646  */
    { f_int(scanner,   R_ZONE, C_ZONEFILE_SYNC,    (yyvsp[-1].tok).i); }
#line 2484 "cf-parse.tab.c" /* yacc.c:1646  */
    break;

  case 112:
#line 663 "cf-parse.y" /* yacc.c:1646  */
    { f_int(scanner,   R_ZONE, C_ZONEFILE_SYNC,    (yyvsp[-1].tok).i); }
#line 2490 "cf-parse.tab.c" /* yacc.c:1646  */
    break;

  case 113:
#line 664 "cf-parse.y" /* yacc.c:1646  */
    { f_quote(scanner, R_ZONE, C_STORAGE,          (yyvsp[-1].tok).t); free((yyvsp[-1].tok).t); }
#line 2496 "cf-parse.tab.c" /* yacc.c:1646  */
    break;

  case 114:
#line 665 "cf-parse.y" /* yacc.c:1646  */
    { f_bool(scanner,  R_ZONE, C_DNSSEC_SIGNING,   (yyvsp[-1].tok).i); }
#line 2502 "cf-parse.tab.c" /* yacc.c:1646  */
    break;

  case 115:
#line 666 "cf-parse.y" /* yacc.c:1646  */
    { f_quote(scanner, R_ZONE, C_KASP_DB,          (yyvsp[-1].tok).t); free((yyvsp[-1].tok).t); }
#line 2508 "cf-parse.tab.c" /* yacc.c:1646  */
    break;

  case 116:
#line 667 "cf-parse.y" /* yacc.c:1646  */
    { f_str(scanner,   R_ZONE, C_SERIAL_POLICY,    (yyvsp[-1].tok).t); }
#line 2514 "cf-parse.tab.c" /* yacc.c:1646  */
    break;

  case 117:
#line 668 "cf-parse.y" /* yacc.c:1646  */
    { /* Not used. */ }
#line 2520 "cf-parse.tab.c" /* yacc.c:1646  */
    break;

  case 118:
#line 669 "cf-parse.y" /* yacc.c:1646  */
    { /* Not used. */ }
#line 2526 "cf-parse.tab.c" /* yacc.c:1646  */
    break;

  case 119:
#line 670 "cf-parse.y" /* yacc.c:1646  */
    { /* Not used. */ }
#line 2532 "cf-parse.tab.c" /* yacc.c:1646  */
    break;

  case 120:
#line 671 "cf-parse.y" /* yacc.c:1646  */
    { /* Not used. */ }
#line 2538 "cf-parse.tab.c" /* yacc.c:1646  */
    break;

  case 121:
#line 672 "cf-parse.y" /* yacc.c:1646  */
>>>>>>> 5d11f548
    {
   	if (cf_get_extra(scanner)->run == S_FIRST) {
   		cf_warning(scanner, "query module is not supported by knot1to2");
   	}
   }
<<<<<<< HEAD
#line 2553 "cf-parse.tab.c" /* yacc.c:1646  */
    break;

  case 126:
#line 695 "cf-parse.y" /* yacc.c:1646  */
=======
#line 2548 "cf-parse.tab.c" /* yacc.c:1646  */
    break;

  case 126:
#line 688 "cf-parse.y" /* yacc.c:1646  */
>>>>>>> 5d11f548
    {
   	f_section(scanner, R_ZONE, S_ZONE); _acl_run = R_ZONE;
   	if (f_section(scanner, R_ZONE_TPL, S_TPL)) {
   		f_id(scanner, R_ZONE_TPL, C_ID, "default");
   	}
   }
<<<<<<< HEAD
#line 2564 "cf-parse.tab.c" /* yacc.c:1646  */
    break;

  case 128:
#line 702 "cf-parse.y" /* yacc.c:1646  */
    { f_bool(scanner,  R_ZONE_TPL, C_DISABLE_ANY,      (yyvsp[-1].tok).i); }
#line 2570 "cf-parse.tab.c" /* yacc.c:1646  */
    break;

  case 129:
#line 703 "cf-parse.y" /* yacc.c:1646  */
    { f_bool(scanner,  R_ZONE_TPL, C_IXFR_DIFF,        (yyvsp[-1].tok).i); }
#line 2576 "cf-parse.tab.c" /* yacc.c:1646  */
    break;

  case 130:
#line 704 "cf-parse.y" /* yacc.c:1646  */
    { f_bool(scanner,  R_ZONE_TPL, C_SEM_CHECKS,       (yyvsp[-1].tok).i); }
#line 2582 "cf-parse.tab.c" /* yacc.c:1646  */
    break;

  case 131:
#line 705 "cf-parse.y" /* yacc.c:1646  */
    { f_int(scanner,   R_ZONE_TPL, C_MAX_JOURNAL_SIZE, (yyvsp[-1].tok).l); }
#line 2588 "cf-parse.tab.c" /* yacc.c:1646  */
    break;

  case 132:
#line 706 "cf-parse.y" /* yacc.c:1646  */
    { f_int(scanner,   R_ZONE_TPL, C_MAX_JOURNAL_SIZE, (yyvsp[-1].tok).i); }
#line 2594 "cf-parse.tab.c" /* yacc.c:1646  */
    break;

  case 133:
#line 707 "cf-parse.y" /* yacc.c:1646  */
    { f_int(scanner,   R_ZONE_TPL, C_ZONEFILE_SYNC,    (yyvsp[-1].tok).i); }
#line 2600 "cf-parse.tab.c" /* yacc.c:1646  */
    break;

  case 134:
#line 708 "cf-parse.y" /* yacc.c:1646  */
    { f_int(scanner,   R_ZONE_TPL, C_ZONEFILE_SYNC,    (yyvsp[-1].tok).i); }
#line 2606 "cf-parse.tab.c" /* yacc.c:1646  */
    break;

  case 135:
#line 709 "cf-parse.y" /* yacc.c:1646  */
    { f_quote(scanner, R_ZONE_TPL, C_STORAGE,          (yyvsp[-1].tok).t); free((yyvsp[-1].tok).t); }
#line 2612 "cf-parse.tab.c" /* yacc.c:1646  */
    break;

  case 136:
#line 710 "cf-parse.y" /* yacc.c:1646  */
    { f_bool(scanner,  R_ZONE_TPL, C_DNSSEC_SIGNING,   (yyvsp[-1].tok).i); }
#line 2618 "cf-parse.tab.c" /* yacc.c:1646  */
    break;

  case 137:
#line 711 "cf-parse.y" /* yacc.c:1646  */
    { f_quote(scanner, R_ZONE_TPL, C_KASP_DB,          (yyvsp[-1].tok).t); free((yyvsp[-1].tok).t); }
#line 2624 "cf-parse.tab.c" /* yacc.c:1646  */
    break;

  case 138:
#line 712 "cf-parse.y" /* yacc.c:1646  */
    { f_str(scanner,   R_ZONE_TPL, C_SERIAL_POLICY,    (yyvsp[-1].tok).t); }
#line 2630 "cf-parse.tab.c" /* yacc.c:1646  */
    break;

  case 139:
#line 713 "cf-parse.y" /* yacc.c:1646  */
    { /* Not used. */ }
#line 2636 "cf-parse.tab.c" /* yacc.c:1646  */
    break;

  case 140:
#line 714 "cf-parse.y" /* yacc.c:1646  */
    { /* Not used. */ }
#line 2642 "cf-parse.tab.c" /* yacc.c:1646  */
    break;

  case 141:
#line 715 "cf-parse.y" /* yacc.c:1646  */
    { /* Not used. */ }
#line 2648 "cf-parse.tab.c" /* yacc.c:1646  */
    break;

  case 142:
#line 716 "cf-parse.y" /* yacc.c:1646  */
    { /* Not used. */ }
#line 2654 "cf-parse.tab.c" /* yacc.c:1646  */
    break;

  case 143:
#line 717 "cf-parse.y" /* yacc.c:1646  */
    {
   	if (cf_get_extra(scanner)->run == S_FIRST) {
   		cf_warning(scanner, "query module is not supported by knot1to2");
   	}
   }
#line 2664 "cf-parse.tab.c" /* yacc.c:1646  */
    break;

  case 146:
#line 726 "cf-parse.y" /* yacc.c:1646  */
    { if (_str == NULL) _str = (yyvsp[-1].tok).t; }
#line 2670 "cf-parse.tab.c" /* yacc.c:1646  */
    break;

  case 147:
#line 727 "cf-parse.y" /* yacc.c:1646  */
    { if (_str == NULL) _str = (yyvsp[-1].tok).t; }
#line 2676 "cf-parse.tab.c" /* yacc.c:1646  */
    break;

  case 149:
#line 731 "cf-parse.y" /* yacc.c:1646  */
    { f_name(scanner, R_LOG, (yyvsp[0].tok).t, false); _str = NULL; }
#line 2682 "cf-parse.tab.c" /* yacc.c:1646  */
    break;

  case 150:
#line 732 "cf-parse.y" /* yacc.c:1646  */
    { f_val(scanner, R_LOG, false, "%s\n", _str); }
#line 2688 "cf-parse.tab.c" /* yacc.c:1646  */
    break;

  case 151:
#line 736 "cf-parse.y" /* yacc.c:1646  */
    { f_id(scanner, R_LOG, C_TARGET, (yyvsp[0].tok).t); }
#line 2694 "cf-parse.tab.c" /* yacc.c:1646  */
    break;

  case 152:
#line 740 "cf-parse.y" /* yacc.c:1646  */
=======
#line 2559 "cf-parse.tab.c" /* yacc.c:1646  */
    break;

  case 128:
#line 695 "cf-parse.y" /* yacc.c:1646  */
    { f_bool(scanner,  R_ZONE_TPL, C_DISABLE_ANY,      (yyvsp[-1].tok).i); }
#line 2565 "cf-parse.tab.c" /* yacc.c:1646  */
    break;

  case 129:
#line 696 "cf-parse.y" /* yacc.c:1646  */
    { f_bool(scanner,  R_ZONE_TPL, C_IXFR_DIFF,        (yyvsp[-1].tok).i); }
#line 2571 "cf-parse.tab.c" /* yacc.c:1646  */
    break;

  case 130:
#line 697 "cf-parse.y" /* yacc.c:1646  */
    { f_bool(scanner,  R_ZONE_TPL, C_SEM_CHECKS,       (yyvsp[-1].tok).i); }
#line 2577 "cf-parse.tab.c" /* yacc.c:1646  */
    break;

  case 131:
#line 698 "cf-parse.y" /* yacc.c:1646  */
    { f_int(scanner,   R_ZONE_TPL, C_MAX_JOURNAL_SIZE, (yyvsp[-1].tok).l); }
#line 2583 "cf-parse.tab.c" /* yacc.c:1646  */
    break;

  case 132:
#line 699 "cf-parse.y" /* yacc.c:1646  */
    { f_int(scanner,   R_ZONE_TPL, C_MAX_JOURNAL_SIZE, (yyvsp[-1].tok).i); }
#line 2589 "cf-parse.tab.c" /* yacc.c:1646  */
    break;

  case 133:
#line 700 "cf-parse.y" /* yacc.c:1646  */
    { f_int(scanner,   R_ZONE_TPL, C_ZONEFILE_SYNC,    (yyvsp[-1].tok).i); }
#line 2595 "cf-parse.tab.c" /* yacc.c:1646  */
    break;

  case 134:
#line 701 "cf-parse.y" /* yacc.c:1646  */
    { f_int(scanner,   R_ZONE_TPL, C_ZONEFILE_SYNC,    (yyvsp[-1].tok).i); }
#line 2601 "cf-parse.tab.c" /* yacc.c:1646  */
    break;

  case 135:
#line 702 "cf-parse.y" /* yacc.c:1646  */
    { f_quote(scanner, R_ZONE_TPL, C_STORAGE,          (yyvsp[-1].tok).t); free((yyvsp[-1].tok).t); }
#line 2607 "cf-parse.tab.c" /* yacc.c:1646  */
    break;

  case 136:
#line 703 "cf-parse.y" /* yacc.c:1646  */
    { f_quote(scanner, R_ZONE_TPL, C_TIMER_DB,         (yyvsp[-1].tok).t); free((yyvsp[-1].tok).t); }
#line 2613 "cf-parse.tab.c" /* yacc.c:1646  */
    break;

  case 137:
#line 704 "cf-parse.y" /* yacc.c:1646  */
    { f_bool(scanner,  R_ZONE_TPL, C_DNSSEC_SIGNING,   (yyvsp[-1].tok).i); }
#line 2619 "cf-parse.tab.c" /* yacc.c:1646  */
    break;

  case 138:
#line 705 "cf-parse.y" /* yacc.c:1646  */
    { f_quote(scanner, R_ZONE_TPL, C_KASP_DB,          (yyvsp[-1].tok).t); free((yyvsp[-1].tok).t); }
#line 2625 "cf-parse.tab.c" /* yacc.c:1646  */
    break;

  case 139:
#line 706 "cf-parse.y" /* yacc.c:1646  */
    { f_str(scanner,   R_ZONE_TPL, C_SERIAL_POLICY,    (yyvsp[-1].tok).t); }
#line 2631 "cf-parse.tab.c" /* yacc.c:1646  */
    break;

  case 140:
#line 707 "cf-parse.y" /* yacc.c:1646  */
    { /* Not used. */ }
#line 2637 "cf-parse.tab.c" /* yacc.c:1646  */
    break;

  case 141:
#line 708 "cf-parse.y" /* yacc.c:1646  */
    { /* Not used. */ }
#line 2643 "cf-parse.tab.c" /* yacc.c:1646  */
    break;

  case 142:
#line 709 "cf-parse.y" /* yacc.c:1646  */
    { /* Not used. */ }
#line 2649 "cf-parse.tab.c" /* yacc.c:1646  */
    break;

  case 143:
#line 710 "cf-parse.y" /* yacc.c:1646  */
    { /* Not used. */ }
#line 2655 "cf-parse.tab.c" /* yacc.c:1646  */
    break;

  case 144:
#line 711 "cf-parse.y" /* yacc.c:1646  */
    {
   	if (cf_get_extra(scanner)->run == S_FIRST) {
   		cf_warning(scanner, "query module is not supported by knot1to2");
   	}
   }
#line 2665 "cf-parse.tab.c" /* yacc.c:1646  */
    break;

  case 147:
#line 720 "cf-parse.y" /* yacc.c:1646  */
    { if (_str == NULL) _str = (yyvsp[-1].tok).t; }
#line 2671 "cf-parse.tab.c" /* yacc.c:1646  */
    break;

  case 148:
#line 721 "cf-parse.y" /* yacc.c:1646  */
    { if (_str == NULL) _str = (yyvsp[-1].tok).t; }
#line 2677 "cf-parse.tab.c" /* yacc.c:1646  */
    break;

  case 150:
#line 725 "cf-parse.y" /* yacc.c:1646  */
    { f_name(scanner, R_LOG, (yyvsp[0].tok).t, false); _str = NULL; }
#line 2683 "cf-parse.tab.c" /* yacc.c:1646  */
    break;

  case 151:
#line 726 "cf-parse.y" /* yacc.c:1646  */
    { f_val(scanner, R_LOG, false, "%s\n", _str); }
#line 2689 "cf-parse.tab.c" /* yacc.c:1646  */
    break;

  case 152:
#line 730 "cf-parse.y" /* yacc.c:1646  */
    { f_id(scanner, R_LOG, C_TARGET, (yyvsp[0].tok).t); }
#line 2695 "cf-parse.tab.c" /* yacc.c:1646  */
    break;

  case 153:
#line 734 "cf-parse.y" /* yacc.c:1646  */
>>>>>>> 5d11f548
    {
   	f_name(scanner, R_LOG, C_TARGET, true);
   	f_val(scanner, R_LOG, true, "%s", (yyvsp[0].tok).t); free((yyvsp[0].tok).t);
   	f_val(scanner, R_LOG, false, "\n");
   }
<<<<<<< HEAD
#line 2704 "cf-parse.tab.c" /* yacc.c:1646  */
    break;

  case 156:
#line 753 "cf-parse.y" /* yacc.c:1646  */
    { f_section(scanner, R_LOG, S_LOG); }
#line 2710 "cf-parse.tab.c" /* yacc.c:1646  */
    break;

  case 159:
#line 762 "cf-parse.y" /* yacc.c:1646  */
    { f_name(scanner, R_CTL, C_ACL, false); acl_start(scanner, ACL_CTL); _str = "acl_"; }
#line 2716 "cf-parse.tab.c" /* yacc.c:1646  */
    break;

  case 160:
#line 766 "cf-parse.y" /* yacc.c:1646  */
    { f_section(scanner, R_CTL, S_CTL); _acl_run = R_CTL; }
#line 2722 "cf-parse.tab.c" /* yacc.c:1646  */
    break;

  case 161:
#line 767 "cf-parse.y" /* yacc.c:1646  */
    { f_name(scanner, R_CTL, C_LISTEN, false); _addr = NULL, _port = -1; }
#line 2728 "cf-parse.tab.c" /* yacc.c:1646  */
    break;

  case 162:
#line 768 "cf-parse.y" /* yacc.c:1646  */
    {
   	if (_addr == NULL) {
   		cf_error(scanner, "control.listen address not defined");
   	} else if (_port == -1) {
   		f_val(scanner, R_CTL, false, "%s\n", _addr);
   	} else {
   		f_val(scanner, R_CTL, false, "%s@%i\n", _addr, _port);
   	}
   	free(_addr);
   }
#line 2743 "cf-parse.tab.c" /* yacc.c:1646  */
    break;

  case 163:
#line 778 "cf-parse.y" /* yacc.c:1646  */
    { f_quote(scanner, R_CTL, C_LISTEN, (yyvsp[-1].tok).t); free((yyvsp[-1].tok).t); }
#line 2749 "cf-parse.tab.c" /* yacc.c:1646  */
    break;


#line 2753 "cf-parse.tab.c" /* yacc.c:1646  */
=======
#line 2705 "cf-parse.tab.c" /* yacc.c:1646  */
    break;

  case 157:
#line 747 "cf-parse.y" /* yacc.c:1646  */
    { f_section(scanner, R_LOG, S_LOG); }
#line 2711 "cf-parse.tab.c" /* yacc.c:1646  */
    break;

  case 161:
#line 760 "cf-parse.y" /* yacc.c:1646  */
    { f_section(scanner, R_CTL, S_CTL); _acl_run = R_CTL; }
#line 2717 "cf-parse.tab.c" /* yacc.c:1646  */
    break;

  case 162:
#line 761 "cf-parse.y" /* yacc.c:1646  */
    { f_name(scanner, R_CTL, C_LISTEN, false); _addr = NULL, _port = -1; }
#line 2723 "cf-parse.tab.c" /* yacc.c:1646  */
    break;

  case 163:
#line 762 "cf-parse.y" /* yacc.c:1646  */
    {
   	f_val(scanner, R_CTL, true, "knot.sock");
   	if (cf_get_extra(scanner)->run == S_CTL) {
   		cf_warning(scanner, "remote control over INET socket is no longer supported");
   	}
   	free(_addr);
   }
#line 2735 "cf-parse.tab.c" /* yacc.c:1646  */
    break;

  case 164:
#line 769 "cf-parse.y" /* yacc.c:1646  */
    { f_quote(scanner, R_CTL, C_LISTEN, (yyvsp[-1].tok).t); free((yyvsp[-1].tok).t); }
#line 2741 "cf-parse.tab.c" /* yacc.c:1646  */
    break;

  case 165:
#line 770 "cf-parse.y" /* yacc.c:1646  */
    { free((yyvsp[-1].tok).t); }
#line 2747 "cf-parse.tab.c" /* yacc.c:1646  */
    break;


#line 2751 "cf-parse.tab.c" /* yacc.c:1646  */
>>>>>>> 5d11f548
      default: break;
    }
  /* User semantic actions sometimes alter yychar, and that requires
     that yytoken be updated with the new translation.  We take the
     approach of translating immediately before every use of yytoken.
     One alternative is translating here after every semantic action,
     but that translation would be missed if the semantic action invokes
     YYABORT, YYACCEPT, or YYERROR immediately after altering yychar or
     if it invokes YYBACKUP.  In the case of YYABORT or YYACCEPT, an
     incorrect destructor might then be invoked immediately.  In the
     case of YYERROR or YYBACKUP, subsequent parser actions might lead
     to an incorrect destructor call or verbose syntax error message
     before the lookahead is translated.  */
  YY_SYMBOL_PRINT ("-> $$ =", yyr1[yyn], &yyval, &yyloc);

  YYPOPSTACK (yylen);
  yylen = 0;
  YY_STACK_PRINT (yyss, yyssp);

  *++yyvsp = yyval;

  /* Now 'shift' the result of the reduction.  Determine what state
     that goes to, based on the state we popped back to and the rule
     number reduced by.  */

  yyn = yyr1[yyn];

  yystate = yypgoto[yyn - YYNTOKENS] + *yyssp;
  if (0 <= yystate && yystate <= YYLAST && yycheck[yystate] == *yyssp)
    yystate = yytable[yystate];
  else
    yystate = yydefgoto[yyn - YYNTOKENS];

  goto yynewstate;


/*--------------------------------------.
| yyerrlab -- here on detecting error.  |
`--------------------------------------*/
yyerrlab:
  /* Make sure we have latest lookahead translation.  See comments at
     user semantic actions for why this is necessary.  */
  yytoken = yychar == YYEMPTY ? YYEMPTY : YYTRANSLATE (yychar);

  /* If not already recovering from an error, report this error.  */
  if (!yyerrstatus)
    {
      ++yynerrs;
#if ! YYERROR_VERBOSE
      yyerror (scanner, YY_("syntax error"));
#else
# define YYSYNTAX_ERROR yysyntax_error (&yymsg_alloc, &yymsg, \
                                        yyssp, yytoken)
      {
        char const *yymsgp = YY_("syntax error");
        int yysyntax_error_status;
        yysyntax_error_status = YYSYNTAX_ERROR;
        if (yysyntax_error_status == 0)
          yymsgp = yymsg;
        else if (yysyntax_error_status == 1)
          {
            if (yymsg != yymsgbuf)
              YYSTACK_FREE (yymsg);
            yymsg = (char *) YYSTACK_ALLOC (yymsg_alloc);
            if (!yymsg)
              {
                yymsg = yymsgbuf;
                yymsg_alloc = sizeof yymsgbuf;
                yysyntax_error_status = 2;
              }
            else
              {
                yysyntax_error_status = YYSYNTAX_ERROR;
                yymsgp = yymsg;
              }
          }
        yyerror (scanner, yymsgp);
        if (yysyntax_error_status == 2)
          goto yyexhaustedlab;
      }
# undef YYSYNTAX_ERROR
#endif
    }



  if (yyerrstatus == 3)
    {
      /* If just tried and failed to reuse lookahead token after an
         error, discard it.  */

      if (yychar <= YYEOF)
        {
          /* Return failure if at end of input.  */
          if (yychar == YYEOF)
            YYABORT;
        }
      else
        {
          yydestruct ("Error: discarding",
                      yytoken, &yylval, scanner);
          yychar = YYEMPTY;
        }
    }

  /* Else will try to reuse lookahead token after shifting the error
     token.  */
  goto yyerrlab1;


/*---------------------------------------------------.
| yyerrorlab -- error raised explicitly by YYERROR.  |
`---------------------------------------------------*/
yyerrorlab:

  /* Pacify compilers like GCC when the user code never invokes
     YYERROR and the label yyerrorlab therefore never appears in user
     code.  */
  if (/*CONSTCOND*/ 0)
     goto yyerrorlab;

  /* Do not reclaim the symbols of the rule whose action triggered
     this YYERROR.  */
  YYPOPSTACK (yylen);
  yylen = 0;
  YY_STACK_PRINT (yyss, yyssp);
  yystate = *yyssp;
  goto yyerrlab1;


/*-------------------------------------------------------------.
| yyerrlab1 -- common code for both syntax error and YYERROR.  |
`-------------------------------------------------------------*/
yyerrlab1:
  yyerrstatus = 3;      /* Each real token shifted decrements this.  */

  for (;;)
    {
      yyn = yypact[yystate];
      if (!yypact_value_is_default (yyn))
        {
          yyn += YYTERROR;
          if (0 <= yyn && yyn <= YYLAST && yycheck[yyn] == YYTERROR)
            {
              yyn = yytable[yyn];
              if (0 < yyn)
                break;
            }
        }

      /* Pop the current state because it cannot handle the error token.  */
      if (yyssp == yyss)
        YYABORT;


      yydestruct ("Error: popping",
                  yystos[yystate], yyvsp, scanner);
      YYPOPSTACK (1);
      yystate = *yyssp;
      YY_STACK_PRINT (yyss, yyssp);
    }

  YY_IGNORE_MAYBE_UNINITIALIZED_BEGIN
  *++yyvsp = yylval;
  YY_IGNORE_MAYBE_UNINITIALIZED_END


  /* Shift the error token.  */
  YY_SYMBOL_PRINT ("Shifting", yystos[yyn], yyvsp, yylsp);

  yystate = yyn;
  goto yynewstate;


/*-------------------------------------.
| yyacceptlab -- YYACCEPT comes here.  |
`-------------------------------------*/
yyacceptlab:
  yyresult = 0;
  goto yyreturn;

/*-----------------------------------.
| yyabortlab -- YYABORT comes here.  |
`-----------------------------------*/
yyabortlab:
  yyresult = 1;
  goto yyreturn;

#if !defined yyoverflow || YYERROR_VERBOSE
/*-------------------------------------------------.
| yyexhaustedlab -- memory exhaustion comes here.  |
`-------------------------------------------------*/
yyexhaustedlab:
  yyerror (scanner, YY_("memory exhausted"));
  yyresult = 2;
  /* Fall through.  */
#endif

yyreturn:
  if (yychar != YYEMPTY)
    {
      /* Make sure we have latest lookahead translation.  See comments at
         user semantic actions for why this is necessary.  */
      yytoken = YYTRANSLATE (yychar);
      yydestruct ("Cleanup: discarding lookahead",
                  yytoken, &yylval, scanner);
    }
  /* Do not reclaim the symbols of the rule whose action triggered
     this YYABORT or YYACCEPT.  */
  YYPOPSTACK (yylen);
  YY_STACK_PRINT (yyss, yyssp);
  while (yyssp != yyss)
    {
      yydestruct ("Cleanup: popping",
                  yystos[*yyssp], yyvsp, scanner);
      YYPOPSTACK (1);
    }
#ifndef yyoverflow
  if (yyss != yyssa)
    YYSTACK_FREE (yyss);
#endif
#if YYERROR_VERBOSE
  if (yymsg != yymsgbuf)
    YYSTACK_FREE (yymsg);
#endif
  return yyresult;
}
<<<<<<< HEAD
#line 784 "cf-parse.y" /* yacc.c:1906  */
=======
#line 775 "cf-parse.y" /* yacc.c:1906  */
>>>>>>> 5d11f548
<|MERGE_RESOLUTION|>--- conflicted
+++ resolved
@@ -400,11 +400,7 @@
 }
 
 
-<<<<<<< HEAD
-#line 412 "cf-parse.tab.c" /* yacc.c:339  */
-=======
 #line 404 "cf-parse.tab.c" /* yacc.c:339  */
->>>>>>> 5d11f548
 
 # ifndef YY_NULLPTR
 #  if defined __cplusplus && 201103L <= __cplusplus
@@ -514,11 +510,7 @@
 typedef union YYSTYPE YYSTYPE;
 union YYSTYPE
 {
-<<<<<<< HEAD
-#line 361 "cf-parse.y" /* yacc.c:355  */
-=======
 #line 353 "cf-parse.y" /* yacc.c:355  */
->>>>>>> 5d11f548
 
 	struct {
 		char *t;
@@ -526,11 +518,7 @@
 		size_t l;
 	} tok;
 
-<<<<<<< HEAD
-#line 529 "cf-parse.tab.c" /* yacc.c:355  */
-=======
 #line 522 "cf-parse.tab.c" /* yacc.c:355  */
->>>>>>> 5d11f548
 };
 # define YYSTYPE_IS_TRIVIAL 1
 # define YYSTYPE_IS_DECLARED 1
@@ -544,11 +532,7 @@
 
 /* Copy the second part of user declarations.  */
 
-<<<<<<< HEAD
-#line 543 "cf-parse.tab.c" /* yacc.c:358  */
-=======
 #line 536 "cf-parse.tab.c" /* yacc.c:358  */
->>>>>>> 5d11f548
 
 #ifdef short
 # undef short
@@ -852,26 +836,6 @@
   /* YYRLINE[YYN] -- Source line where rule number YYN was defined.  */
 static const yytype_uint16 yyrline[] =
 {
-<<<<<<< HEAD
-       0,   432,   432,   434,   436,   439,   440,   441,   442,   443,
-     444,   445,   448,   449,   450,   451,   452,   453,   457,   461,
-     461,   479,   480,   481,   482,   483,   484,   485,   486,   487,
-     488,   489,   490,   491,   492,   493,   494,   495,   496,   497,
-     498,   499,   500,   501,   502,   503,   504,   515,   518,   525,
-     526,   527,   528,   529,   530,   533,   534,   535,   536,   537,
-     538,   539,   540,   541,   548,   549,   550,   554,   561,   561,
-     597,   600,   602,   603,   607,   611,   612,   616,   617,   618,
-     619,   620,   623,   624,   625,   626,   627,   628,   631,   632,
-     633,   637,   640,   641,   644,   645,   646,   647,   648,   649,
-     650,   651,   657,   661,   662,   663,   664,   665,   666,   667,
-     668,   669,   670,   671,   672,   673,   674,   675,   676,   677,
-     678,   679,   679,   688,   690,   691,   695,   701,   702,   703,
-     704,   705,   706,   707,   708,   709,   710,   711,   712,   713,
-     714,   715,   716,   717,   717,   725,   726,   727,   730,   731,
-     731,   736,   740,   747,   748,   749,   753,   753,   758,   762,
-     766,   767,   767,   778,   779,   782,   782,   782,   782,   782,
-     782,   782,   782,   782
-=======
        0,   425,   425,   427,   429,   432,   433,   434,   435,   436,
      437,   438,   441,   442,   443,   444,   445,   446,   450,   454,
      454,   472,   473,   474,   475,   476,   477,   478,   479,   480,
@@ -890,7 +854,6 @@
      725,   725,   730,   734,   741,   742,   743,   747,   747,   752,
      756,   760,   761,   761,   769,   770,   773,   773,   773,   773,
      773,   773,   773,   773,   773
->>>>>>> 5d11f548
 };
 #endif
 
@@ -1012,31 +975,6 @@
        0,     0,     0,     0,     0,     0,     0,     0,     0,     0,
        0,     0,    68,    71,     0,     0,     0,     0,     0,     0,
        0,     0,     0,     0,     0,     0,     0,     0,     0,     0,
-<<<<<<< HEAD
-       0,    68,    71,     0,     0,     0,     0,     0,     0,     0,
-       0,     0,     0,     0,     0,     0,     0,     0,     0,   143,
-     103,     0,     0,     0,     0,     0,     0,     0,    77,    78,
-      81,    79,    80,     0,     0,     0,     0,     0,     0,     0,
-     127,    88,     0,   161,   164,   157,    12,    24,    25,    43,
-      22,    23,    26,    27,     0,    28,    31,    32,    33,    46,
-      29,    30,    34,    35,    36,    37,    38,    40,    39,    41,
-      42,    44,     0,    55,    70,    72,     0,   101,   128,   130,
-     141,   142,   133,   134,   132,   131,   129,   135,   136,   137,
-     139,   140,   138,   124,     0,     0,     0,     0,     0,     0,
-       0,     0,     0,     0,     0,     0,     0,     0,     0,     0,
-     121,   104,   163,    12,    83,    87,    85,    84,    86,     0,
-       0,   151,     0,     0,     0,    45,    48,     0,    76,     0,
-       0,     0,     0,   105,   106,   108,   119,   120,   111,   112,
-     110,   109,   107,   113,   114,   115,   117,   118,   116,    92,
-       0,    90,    89,   152,   148,   148,     0,     0,    20,     0,
-       0,     0,     0,    69,    73,   123,   124,   144,     0,     0,
-       0,   162,     0,     0,     0,     0,     0,     0,     0,     0,
-       0,     0,     0,     0,   125,    91,    92,   122,   149,   154,
-     155,    14,     0,    16,     0,    13,    63,    57,     0,     0,
-      60,     0,     0,    56,    66,    64,    65,    93,   145,     0,
-       0,     0,     0,     0,     0,   150,    15,    17,    58,    59,
-      61,    62,     0,   147,   146
-=======
        0,   144,   103,     0,     0,     0,     0,     0,     0,     0,
       77,    78,    81,    79,    80,     0,     0,     0,     0,     0,
        0,     0,   127,    88,     0,   162,     0,   158,    12,    24,
@@ -1058,7 +996,6 @@
       63,    57,     0,     0,    60,     0,     0,    56,    66,    64,
       65,    93,   146,     0,     0,     0,     0,     0,     0,   151,
       15,    17,    58,    59,    61,    62,     0,   148,   147
->>>>>>> 5d11f548
 };
 
   /* YYPGOTO[NTERM-NUM].  */
@@ -1930,81 +1867,6 @@
   switch (yyn)
     {
         case 2:
-<<<<<<< HEAD
-#line 432 "cf-parse.y" /* yacc.c:1646  */
-    { return 0; }
-#line 1878 "cf-parse.tab.c" /* yacc.c:1646  */
-    break;
-
-  case 6:
-#line 440 "cf-parse.y" /* yacc.c:1646  */
-    { _str = (yyvsp[0].tok).t; }
-#line 1884 "cf-parse.tab.c" /* yacc.c:1646  */
-    break;
-
-  case 7:
-#line 441 "cf-parse.y" /* yacc.c:1646  */
-    { _str = strdup((yyvsp[0].tok).t); }
-#line 1890 "cf-parse.tab.c" /* yacc.c:1646  */
-    break;
-
-  case 8:
-#line 442 "cf-parse.y" /* yacc.c:1646  */
-    { _str = strdup((yyvsp[0].tok).t + 1); }
-#line 1896 "cf-parse.tab.c" /* yacc.c:1646  */
-    break;
-
-  case 9:
-#line 443 "cf-parse.y" /* yacc.c:1646  */
-    { _str = strdup((yyvsp[0].tok).t); }
-#line 1902 "cf-parse.tab.c" /* yacc.c:1646  */
-    break;
-
-  case 10:
-#line 444 "cf-parse.y" /* yacc.c:1646  */
-    { _str = strdup((yyvsp[0].tok).t); }
-#line 1908 "cf-parse.tab.c" /* yacc.c:1646  */
-    break;
-
-  case 11:
-#line 445 "cf-parse.y" /* yacc.c:1646  */
-    { _str = strdup((yyvsp[0].tok).t); }
-#line 1914 "cf-parse.tab.c" /* yacc.c:1646  */
-    break;
-
-  case 13:
-#line 449 "cf-parse.y" /* yacc.c:1646  */
-    { _port = (yyvsp[-1].tok).i; }
-#line 1920 "cf-parse.tab.c" /* yacc.c:1646  */
-    break;
-
-  case 14:
-#line 450 "cf-parse.y" /* yacc.c:1646  */
-    { _addr = (yyvsp[-1].tok).t; }
-#line 1926 "cf-parse.tab.c" /* yacc.c:1646  */
-    break;
-
-  case 15:
-#line 451 "cf-parse.y" /* yacc.c:1646  */
-    { _addr = (yyvsp[-3].tok).t; _port = (yyvsp[-1].tok).i; }
-#line 1932 "cf-parse.tab.c" /* yacc.c:1646  */
-    break;
-
-  case 16:
-#line 452 "cf-parse.y" /* yacc.c:1646  */
-    { _addr = (yyvsp[-1].tok).t; }
-#line 1938 "cf-parse.tab.c" /* yacc.c:1646  */
-    break;
-
-  case 17:
-#line 453 "cf-parse.y" /* yacc.c:1646  */
-    { _addr = (yyvsp[-3].tok).t; _port = (yyvsp[-1].tok).i; }
-#line 1944 "cf-parse.tab.c" /* yacc.c:1646  */
-    break;
-
-  case 18:
-#line 457 "cf-parse.y" /* yacc.c:1646  */
-=======
 #line 425 "cf-parse.y" /* yacc.c:1646  */
     { return 0; }
 #line 1873 "cf-parse.tab.c" /* yacc.c:1646  */
@@ -2078,41 +1940,24 @@
 
   case 18:
 #line 450 "cf-parse.y" /* yacc.c:1646  */
->>>>>>> 5d11f548
     {
    	_str = NULL;
    	f_section(scanner, R_IF, S_SRV);
    }
-<<<<<<< HEAD
-#line 1953 "cf-parse.tab.c" /* yacc.c:1646  */
-    break;
-
-  case 19:
-#line 461 "cf-parse.y" /* yacc.c:1646  */
-=======
 #line 1948 "cf-parse.tab.c" /* yacc.c:1646  */
     break;
 
   case 19:
 #line 454 "cf-parse.y" /* yacc.c:1646  */
->>>>>>> 5d11f548
     {
    	_addr = NULL, _port = -1;
    	f_name(scanner, R_IF, C_LISTEN, false);
    }
-<<<<<<< HEAD
-#line 1962 "cf-parse.tab.c" /* yacc.c:1646  */
-    break;
-
-  case 20:
-#line 465 "cf-parse.y" /* yacc.c:1646  */
-=======
 #line 1957 "cf-parse.tab.c" /* yacc.c:1646  */
     break;
 
   case 20:
 #line 458 "cf-parse.y" /* yacc.c:1646  */
->>>>>>> 5d11f548
     {
    	if (_addr != NULL && _port == -1) {
    		if_add(scanner, _str, _addr);
@@ -2124,163 +1969,6 @@
    	free(_str);
    	free(_addr);
    }
-<<<<<<< HEAD
-#line 1978 "cf-parse.tab.c" /* yacc.c:1646  */
-    break;
-
-  case 21:
-#line 479 "cf-parse.y" /* yacc.c:1646  */
-    { f_section(scanner,  R_SYS, S_SRV); }
-#line 1984 "cf-parse.tab.c" /* yacc.c:1646  */
-    break;
-
-  case 22:
-#line 480 "cf-parse.y" /* yacc.c:1646  */
-    { f_quote(scanner,    R_SYS, C_VERSION,             (yyvsp[-1].tok).t); free((yyvsp[-1].tok).t); }
-#line 1990 "cf-parse.tab.c" /* yacc.c:1646  */
-    break;
-
-  case 23:
-#line 481 "cf-parse.y" /* yacc.c:1646  */
-    { f_auto_str(scanner, R_SYS, C_VERSION,             (yyvsp[-1].tok).i); }
-#line 1996 "cf-parse.tab.c" /* yacc.c:1646  */
-    break;
-
-  case 24:
-#line 482 "cf-parse.y" /* yacc.c:1646  */
-    { f_quote(scanner,    R_SYS, C_IDENT,               (yyvsp[-1].tok).t); free((yyvsp[-1].tok).t); }
-#line 2002 "cf-parse.tab.c" /* yacc.c:1646  */
-    break;
-
-  case 25:
-#line 483 "cf-parse.y" /* yacc.c:1646  */
-    { f_auto_str(scanner, R_SYS, C_IDENT,               (yyvsp[-1].tok).i); }
-#line 2008 "cf-parse.tab.c" /* yacc.c:1646  */
-    break;
-
-  case 26:
-#line 484 "cf-parse.y" /* yacc.c:1646  */
-    { f_quote(scanner,    R_SYS, C_NSID,                (yyvsp[-1].tok).t); free((yyvsp[-1].tok).t); }
-#line 2014 "cf-parse.tab.c" /* yacc.c:1646  */
-    break;
-
-  case 27:
-#line 485 "cf-parse.y" /* yacc.c:1646  */
-    { f_auto_str(scanner, R_SYS, C_NSID,                (yyvsp[-1].tok).i); }
-#line 2020 "cf-parse.tab.c" /* yacc.c:1646  */
-    break;
-
-  case 28:
-#line 486 "cf-parse.y" /* yacc.c:1646  */
-    { f_int(scanner,      R_SYS, C_MAX_UDP_PAYLOAD,     (yyvsp[-1].tok).i); }
-#line 2026 "cf-parse.tab.c" /* yacc.c:1646  */
-    break;
-
-  case 29:
-#line 487 "cf-parse.y" /* yacc.c:1646  */
-    { f_quote(scanner,    R_SYS, C_RUNDIR,              (yyvsp[-1].tok).t); free((yyvsp[-1].tok).t); }
-#line 2032 "cf-parse.tab.c" /* yacc.c:1646  */
-    break;
-
-  case 30:
-#line 488 "cf-parse.y" /* yacc.c:1646  */
-    { f_quote(scanner,    R_SYS, C_PIDFILE,             (yyvsp[-1].tok).t); free((yyvsp[-1].tok).t); }
-#line 2038 "cf-parse.tab.c" /* yacc.c:1646  */
-    break;
-
-  case 31:
-#line 489 "cf-parse.y" /* yacc.c:1646  */
-    { f_int(scanner,      R_SYS, C_UDP_WORKERS,         (yyvsp[-1].tok).i); }
-#line 2044 "cf-parse.tab.c" /* yacc.c:1646  */
-    break;
-
-  case 32:
-#line 490 "cf-parse.y" /* yacc.c:1646  */
-    { f_int(scanner,      R_SYS, C_BG_WORKERS,          (yyvsp[-1].tok).i); }
-#line 2050 "cf-parse.tab.c" /* yacc.c:1646  */
-    break;
-
-  case 33:
-#line 491 "cf-parse.y" /* yacc.c:1646  */
-    { f_bool(scanner,     R_SYS, C_ASYNC_START,         (yyvsp[-1].tok).i); }
-#line 2056 "cf-parse.tab.c" /* yacc.c:1646  */
-    break;
-
-  case 34:
-#line 492 "cf-parse.y" /* yacc.c:1646  */
-    { f_int(scanner,      R_SYS, C_TCP_IDLE_TIMEOUT,    (yyvsp[-1].tok).i); }
-#line 2062 "cf-parse.tab.c" /* yacc.c:1646  */
-    break;
-
-  case 35:
-#line 493 "cf-parse.y" /* yacc.c:1646  */
-    { f_int(scanner,      R_SYS, C_TCP_HSHAKE_TIMEOUT,  (yyvsp[-1].tok).i); }
-#line 2068 "cf-parse.tab.c" /* yacc.c:1646  */
-    break;
-
-  case 36:
-#line 494 "cf-parse.y" /* yacc.c:1646  */
-    { f_int(scanner,      R_SYS, C_TCP_REPLY_TIMEOUT,   (yyvsp[-1].tok).i); }
-#line 2074 "cf-parse.tab.c" /* yacc.c:1646  */
-    break;
-
-  case 37:
-#line 495 "cf-parse.y" /* yacc.c:1646  */
-    { f_int(scanner,      R_SYS, C_MAX_TCP_CLIENTS,     (yyvsp[-1].tok).i); }
-#line 2080 "cf-parse.tab.c" /* yacc.c:1646  */
-    break;
-
-  case 38:
-#line 496 "cf-parse.y" /* yacc.c:1646  */
-    { f_int(scanner,      R_SYS, C_RATE_LIMIT,          (yyvsp[-1].tok).i); }
-#line 2086 "cf-parse.tab.c" /* yacc.c:1646  */
-    break;
-
-  case 39:
-#line 497 "cf-parse.y" /* yacc.c:1646  */
-    { f_int(scanner,      R_SYS, C_RATE_LIMIT_TBL_SIZE, (yyvsp[-1].tok).l); }
-#line 2092 "cf-parse.tab.c" /* yacc.c:1646  */
-    break;
-
-  case 40:
-#line 498 "cf-parse.y" /* yacc.c:1646  */
-    { f_int(scanner,      R_SYS, C_RATE_LIMIT_TBL_SIZE, (yyvsp[-1].tok).i); }
-#line 2098 "cf-parse.tab.c" /* yacc.c:1646  */
-    break;
-
-  case 41:
-#line 499 "cf-parse.y" /* yacc.c:1646  */
-    { f_int(scanner,      R_SYS, C_RATE_LIMIT_SLIP,     (yyvsp[-1].tok).i); }
-#line 2104 "cf-parse.tab.c" /* yacc.c:1646  */
-    break;
-
-  case 42:
-#line 500 "cf-parse.y" /* yacc.c:1646  */
-    { /* Not used. */ }
-#line 2110 "cf-parse.tab.c" /* yacc.c:1646  */
-    break;
-
-  case 43:
-#line 501 "cf-parse.y" /* yacc.c:1646  */
-    { /* Deprecated */ free((yyvsp[-1].tok).t); }
-#line 2116 "cf-parse.tab.c" /* yacc.c:1646  */
-    break;
-
-  case 44:
-#line 502 "cf-parse.y" /* yacc.c:1646  */
-    { /* Deprecated */ free((yyvsp[-1].tok).t); }
-#line 2122 "cf-parse.tab.c" /* yacc.c:1646  */
-    break;
-
-  case 45:
-#line 503 "cf-parse.y" /* yacc.c:1646  */
-    { /* Deprecated */ free((yyvsp[-2].tok).t); free((yyvsp[-1].tok).t); }
-#line 2128 "cf-parse.tab.c" /* yacc.c:1646  */
-    break;
-
-  case 46:
-#line 504 "cf-parse.y" /* yacc.c:1646  */
-=======
 #line 1973 "cf-parse.tab.c" /* yacc.c:1646  */
     break;
 
@@ -2436,7 +2124,6 @@
 
   case 46:
 #line 497 "cf-parse.y" /* yacc.c:1646  */
->>>>>>> 5d11f548
     {
    	char *sep = strchr((yyvsp[-1].tok).t, '.');
    	if (sep != NULL) {
@@ -2445,21 +2132,6 @@
    	f_str(scanner, R_SYS, C_USER, (yyvsp[-1].tok).t);
    	free((yyvsp[-1].tok).t);
    }
-<<<<<<< HEAD
-#line 2141 "cf-parse.tab.c" /* yacc.c:1646  */
-    break;
-
-  case 47:
-#line 515 "cf-parse.y" /* yacc.c:1646  */
-    {
-   	f_section(scanner, R_KEY, S_KEY);
-   }
-#line 2149 "cf-parse.tab.c" /* yacc.c:1646  */
-    break;
-
-  case 48:
-#line 518 "cf-parse.y" /* yacc.c:1646  */
-=======
 #line 2136 "cf-parse.tab.c" /* yacc.c:1646  */
     break;
 
@@ -2473,91 +2145,11 @@
 
   case 48:
 #line 511 "cf-parse.y" /* yacc.c:1646  */
->>>>>>> 5d11f548
     {
    	f_id(scanner, R_KEY, C_ID, (yyvsp[-3].tok).t); free((yyvsp[-3].tok).t);
    	f_str(scanner, R_KEY, C_ALG, (yyvsp[-2].tok).t); free((yyvsp[-2].tok).t);
    	f_quote(scanner, R_KEY, C_SECRET, (yyvsp[-1].tok).t); free((yyvsp[-1].tok).t);
    }
-<<<<<<< HEAD
-#line 2159 "cf-parse.tab.c" /* yacc.c:1646  */
-    break;
-
-  case 50:
-#line 526 "cf-parse.y" /* yacc.c:1646  */
-    { _str = (yyvsp[0].tok).t; }
-#line 2165 "cf-parse.tab.c" /* yacc.c:1646  */
-    break;
-
-  case 51:
-#line 527 "cf-parse.y" /* yacc.c:1646  */
-    { _str = strdup((yyvsp[0].tok).t + 1); }
-#line 2171 "cf-parse.tab.c" /* yacc.c:1646  */
-    break;
-
-  case 52:
-#line 528 "cf-parse.y" /* yacc.c:1646  */
-    { _str = strdup((yyvsp[0].tok).t); }
-#line 2177 "cf-parse.tab.c" /* yacc.c:1646  */
-    break;
-
-  case 53:
-#line 529 "cf-parse.y" /* yacc.c:1646  */
-    { _str = strdup((yyvsp[0].tok).t); }
-#line 2183 "cf-parse.tab.c" /* yacc.c:1646  */
-    break;
-
-  case 54:
-#line 530 "cf-parse.y" /* yacc.c:1646  */
-    { _str = strdup((yyvsp[0].tok).t); }
-#line 2189 "cf-parse.tab.c" /* yacc.c:1646  */
-    break;
-
-  case 56:
-#line 534 "cf-parse.y" /* yacc.c:1646  */
-    { _port = (yyvsp[-1].tok).i; }
-#line 2195 "cf-parse.tab.c" /* yacc.c:1646  */
-    break;
-
-  case 57:
-#line 535 "cf-parse.y" /* yacc.c:1646  */
-    { _addr = (yyvsp[-1].tok).t; }
-#line 2201 "cf-parse.tab.c" /* yacc.c:1646  */
-    break;
-
-  case 58:
-#line 536 "cf-parse.y" /* yacc.c:1646  */
-    { _addr = (yyvsp[-3].tok).t; _port = (yyvsp[-1].tok).i; }
-#line 2207 "cf-parse.tab.c" /* yacc.c:1646  */
-    break;
-
-  case 59:
-#line 537 "cf-parse.y" /* yacc.c:1646  */
-    { _addr = (yyvsp[-3].tok).t; _mask = (yyvsp[-1].tok).i; }
-#line 2213 "cf-parse.tab.c" /* yacc.c:1646  */
-    break;
-
-  case 60:
-#line 538 "cf-parse.y" /* yacc.c:1646  */
-    { _addr = (yyvsp[-1].tok).t; }
-#line 2219 "cf-parse.tab.c" /* yacc.c:1646  */
-    break;
-
-  case 61:
-#line 539 "cf-parse.y" /* yacc.c:1646  */
-    { _addr = (yyvsp[-3].tok).t; _port = (yyvsp[-1].tok).i; }
-#line 2225 "cf-parse.tab.c" /* yacc.c:1646  */
-    break;
-
-  case 62:
-#line 540 "cf-parse.y" /* yacc.c:1646  */
-    { _addr = (yyvsp[-3].tok).t; _mask = (yyvsp[-1].tok).i; }
-#line 2231 "cf-parse.tab.c" /* yacc.c:1646  */
-    break;
-
-  case 63:
-#line 541 "cf-parse.y" /* yacc.c:1646  */
-=======
 #line 2154 "cf-parse.tab.c" /* yacc.c:1646  */
     break;
 
@@ -2635,7 +2227,6 @@
 
   case 63:
 #line 534 "cf-parse.y" /* yacc.c:1646  */
->>>>>>> 5d11f548
     {
    	f_str(scanner, R_RMT, C_KEY, (yyvsp[-1].tok).t);
    	if (is_acl(scanner, _str)) {
@@ -2643,31 +2234,6 @@
    	}
    	free((yyvsp[-1].tok).t);
    }
-<<<<<<< HEAD
-#line 2243 "cf-parse.tab.c" /* yacc.c:1646  */
-    break;
-
-  case 64:
-#line 548 "cf-parse.y" /* yacc.c:1646  */
-    { f_str(scanner, R_RMT, C_VIA, (yyvsp[-1].tok).t); free((yyvsp[-1].tok).t); }
-#line 2249 "cf-parse.tab.c" /* yacc.c:1646  */
-    break;
-
-  case 65:
-#line 549 "cf-parse.y" /* yacc.c:1646  */
-    { f_str(scanner, R_RMT, C_VIA, (yyvsp[-1].tok).t); free((yyvsp[-1].tok).t); }
-#line 2255 "cf-parse.tab.c" /* yacc.c:1646  */
-    break;
-
-  case 66:
-#line 550 "cf-parse.y" /* yacc.c:1646  */
-    { f_str(scanner, R_RMT, C_VIA, if_get(scanner, R_RMT, (yyvsp[-1].tok).t)); free((yyvsp[-1].tok).t); }
-#line 2261 "cf-parse.tab.c" /* yacc.c:1646  */
-    break;
-
-  case 67:
-#line 554 "cf-parse.y" /* yacc.c:1646  */
-=======
 #line 2238 "cf-parse.tab.c" /* yacc.c:1646  */
     break;
 
@@ -2691,7 +2257,6 @@
 
   case 67:
 #line 547 "cf-parse.y" /* yacc.c:1646  */
->>>>>>> 5d11f548
     {
    	_str = NULL;
    	f_section(scanner, R_RMT, S_RMT);
@@ -2699,19 +2264,11 @@
    		f_section(scanner, R_RMT_ACL, S_ACL);
    	}
    }
-<<<<<<< HEAD
-#line 2273 "cf-parse.tab.c" /* yacc.c:1646  */
-    break;
-
-  case 68:
-#line 561 "cf-parse.y" /* yacc.c:1646  */
-=======
 #line 2268 "cf-parse.tab.c" /* yacc.c:1646  */
     break;
 
   case 68:
 #line 554 "cf-parse.y" /* yacc.c:1646  */
->>>>>>> 5d11f548
     {
    	_addr = NULL, _port = -1; _mask = -1;
    	f_id(scanner, R_RMT, C_ID, _str);
@@ -2720,19 +2277,11 @@
    		f_val(scanner, R_RMT_ACL, false, "acl_%s\n", _str);
    	}
    }
-<<<<<<< HEAD
-#line 2286 "cf-parse.tab.c" /* yacc.c:1646  */
-    break;
-
-  case 69:
-#line 569 "cf-parse.y" /* yacc.c:1646  */
-=======
 #line 2281 "cf-parse.tab.c" /* yacc.c:1646  */
     break;
 
   case 69:
 #line 562 "cf-parse.y" /* yacc.c:1646  */
->>>>>>> 5d11f548
     {
    	if (_addr == NULL) {
    		cf_error(scanner, "remote.address not defined");
@@ -2758,127 +2307,6 @@
    	free(_addr);
    	free(_str);
    }
-<<<<<<< HEAD
-#line 2316 "cf-parse.tab.c" /* yacc.c:1646  */
-    break;
-
-  case 70:
-#line 597 "cf-parse.y" /* yacc.c:1646  */
-    { grp_add(scanner, (yyvsp[0].tok).t); free((yyvsp[0].tok).t); }
-#line 2322 "cf-parse.tab.c" /* yacc.c:1646  */
-    break;
-
-  case 74:
-#line 607 "cf-parse.y" /* yacc.c:1646  */
-    { grp_init(scanner, (yyvsp[0].tok).t); free((yyvsp[0].tok).t); }
-#line 2328 "cf-parse.tab.c" /* yacc.c:1646  */
-    break;
-
-  case 77:
-#line 616 "cf-parse.y" /* yacc.c:1646  */
-    { f_name(scanner, R_ZONE, C_MASTER, false); acl_start(scanner, ACL_RMT); _str = ""; }
-#line 2334 "cf-parse.tab.c" /* yacc.c:1646  */
-    break;
-
-  case 78:
-#line 617 "cf-parse.y" /* yacc.c:1646  */
-    { f_name(scanner, R_ZONE, C_ACL, false);    acl_start(scanner, ACL_XFR); _str = "acl_"; }
-#line 2340 "cf-parse.tab.c" /* yacc.c:1646  */
-    break;
-
-  case 79:
-#line 618 "cf-parse.y" /* yacc.c:1646  */
-    { f_name(scanner, R_ZONE, C_ACL, false);    acl_start(scanner, ACL_NTF); _str = "acl_"; }
-#line 2346 "cf-parse.tab.c" /* yacc.c:1646  */
-    break;
-
-  case 80:
-#line 619 "cf-parse.y" /* yacc.c:1646  */
-    { f_name(scanner, R_ZONE, C_NOTIFY, false); acl_start(scanner, ACL_RMT); _str = ""; }
-#line 2352 "cf-parse.tab.c" /* yacc.c:1646  */
-    break;
-
-  case 81:
-#line 620 "cf-parse.y" /* yacc.c:1646  */
-    { f_name(scanner, R_ZONE, C_ACL, false);    acl_start(scanner, ACL_UPD); _str = "acl_"; }
-#line 2358 "cf-parse.tab.c" /* yacc.c:1646  */
-    break;
-
-  case 83:
-#line 624 "cf-parse.y" /* yacc.c:1646  */
-    { acl_next(scanner, (yyvsp[0].tok).t); free((yyvsp[0].tok).t); }
-#line 2364 "cf-parse.tab.c" /* yacc.c:1646  */
-    break;
-
-  case 84:
-#line 625 "cf-parse.y" /* yacc.c:1646  */
-    { acl_next(scanner, (yyvsp[0].tok).t + 1); }
-#line 2370 "cf-parse.tab.c" /* yacc.c:1646  */
-    break;
-
-  case 85:
-#line 626 "cf-parse.y" /* yacc.c:1646  */
-    { acl_next(scanner, (yyvsp[0].tok).t); }
-#line 2376 "cf-parse.tab.c" /* yacc.c:1646  */
-    break;
-
-  case 86:
-#line 627 "cf-parse.y" /* yacc.c:1646  */
-    { acl_next(scanner, (yyvsp[0].tok).t); }
-#line 2382 "cf-parse.tab.c" /* yacc.c:1646  */
-    break;
-
-  case 87:
-#line 628 "cf-parse.y" /* yacc.c:1646  */
-    { acl_next(scanner, (yyvsp[0].tok).t); }
-#line 2388 "cf-parse.tab.c" /* yacc.c:1646  */
-    break;
-
-  case 90:
-#line 633 "cf-parse.y" /* yacc.c:1646  */
-    { acl_end(scanner); }
-#line 2394 "cf-parse.tab.c" /* yacc.c:1646  */
-    break;
-
-  case 95:
-#line 645 "cf-parse.y" /* yacc.c:1646  */
-    { f_id(scanner, R_ZONE, C_DOMAIN, (yyvsp[0].tok).t); free((yyvsp[0].tok).t); }
-#line 2400 "cf-parse.tab.c" /* yacc.c:1646  */
-    break;
-
-  case 96:
-#line 646 "cf-parse.y" /* yacc.c:1646  */
-    { f_id(scanner, R_ZONE, C_DOMAIN, (yyvsp[0].tok).t); }
-#line 2406 "cf-parse.tab.c" /* yacc.c:1646  */
-    break;
-
-  case 97:
-#line 647 "cf-parse.y" /* yacc.c:1646  */
-    { f_id(scanner, R_ZONE, C_DOMAIN, (yyvsp[0].tok).t + 1); }
-#line 2412 "cf-parse.tab.c" /* yacc.c:1646  */
-    break;
-
-  case 98:
-#line 648 "cf-parse.y" /* yacc.c:1646  */
-    { f_id(scanner, R_ZONE, C_DOMAIN, (yyvsp[0].tok).t); }
-#line 2418 "cf-parse.tab.c" /* yacc.c:1646  */
-    break;
-
-  case 99:
-#line 649 "cf-parse.y" /* yacc.c:1646  */
-    { f_id(scanner, R_ZONE, C_DOMAIN, (yyvsp[0].tok).t); }
-#line 2424 "cf-parse.tab.c" /* yacc.c:1646  */
-    break;
-
-  case 100:
-#line 650 "cf-parse.y" /* yacc.c:1646  */
-    { f_id(scanner, R_ZONE, C_DOMAIN, (yyvsp[0].tok).t); }
-#line 2430 "cf-parse.tab.c" /* yacc.c:1646  */
-    break;
-
-  case 101:
-#line 651 "cf-parse.y" /* yacc.c:1646  */
-=======
 #line 2311 "cf-parse.tab.c" /* yacc.c:1646  */
     break;
 
@@ -2998,122 +2426,12 @@
 
   case 101:
 #line 644 "cf-parse.y" /* yacc.c:1646  */
->>>>>>> 5d11f548
     {
    	f_name(scanner, R_ZONE, C_DOMAIN, true);
    	f_val(scanner, R_ZONE, false, "%i/%s", (yyvsp[-2].tok).i, (yyvsp[0].tok).t);
    	f_val(scanner, R_ZONE, false, "\n");
    	free((yyvsp[0].tok).t);
    }
-<<<<<<< HEAD
-#line 2441 "cf-parse.tab.c" /* yacc.c:1646  */
-    break;
-
-  case 102:
-#line 657 "cf-parse.y" /* yacc.c:1646  */
-    { f_id(scanner, R_ZONE, C_DOMAIN, (yyvsp[0].tok).t); free((yyvsp[0].tok).t); }
-#line 2447 "cf-parse.tab.c" /* yacc.c:1646  */
-    break;
-
-  case 105:
-#line 663 "cf-parse.y" /* yacc.c:1646  */
-    { f_quote(scanner, R_ZONE, C_FILE,             (yyvsp[-1].tok).t); free((yyvsp[-1].tok).t); }
-#line 2453 "cf-parse.tab.c" /* yacc.c:1646  */
-    break;
-
-  case 106:
-#line 664 "cf-parse.y" /* yacc.c:1646  */
-    { f_bool(scanner,  R_ZONE, C_DISABLE_ANY,      (yyvsp[-1].tok).i); }
-#line 2459 "cf-parse.tab.c" /* yacc.c:1646  */
-    break;
-
-  case 107:
-#line 665 "cf-parse.y" /* yacc.c:1646  */
-    { f_bool(scanner,  R_ZONE, C_IXFR_DIFF,        (yyvsp[-1].tok).i); }
-#line 2465 "cf-parse.tab.c" /* yacc.c:1646  */
-    break;
-
-  case 108:
-#line 666 "cf-parse.y" /* yacc.c:1646  */
-    { f_bool(scanner,  R_ZONE, C_SEM_CHECKS,       (yyvsp[-1].tok).i); }
-#line 2471 "cf-parse.tab.c" /* yacc.c:1646  */
-    break;
-
-  case 109:
-#line 667 "cf-parse.y" /* yacc.c:1646  */
-    { f_int(scanner,   R_ZONE, C_MAX_JOURNAL_SIZE, (yyvsp[-1].tok).l); }
-#line 2477 "cf-parse.tab.c" /* yacc.c:1646  */
-    break;
-
-  case 110:
-#line 668 "cf-parse.y" /* yacc.c:1646  */
-    { f_int(scanner,   R_ZONE, C_MAX_JOURNAL_SIZE, (yyvsp[-1].tok).i); }
-#line 2483 "cf-parse.tab.c" /* yacc.c:1646  */
-    break;
-
-  case 111:
-#line 669 "cf-parse.y" /* yacc.c:1646  */
-    { f_int(scanner,   R_ZONE, C_ZONEFILE_SYNC,    (yyvsp[-1].tok).i); }
-#line 2489 "cf-parse.tab.c" /* yacc.c:1646  */
-    break;
-
-  case 112:
-#line 670 "cf-parse.y" /* yacc.c:1646  */
-    { f_int(scanner,   R_ZONE, C_ZONEFILE_SYNC,    (yyvsp[-1].tok).i); }
-#line 2495 "cf-parse.tab.c" /* yacc.c:1646  */
-    break;
-
-  case 113:
-#line 671 "cf-parse.y" /* yacc.c:1646  */
-    { f_quote(scanner, R_ZONE, C_STORAGE,          (yyvsp[-1].tok).t); free((yyvsp[-1].tok).t); }
-#line 2501 "cf-parse.tab.c" /* yacc.c:1646  */
-    break;
-
-  case 114:
-#line 672 "cf-parse.y" /* yacc.c:1646  */
-    { f_bool(scanner,  R_ZONE, C_DNSSEC_SIGNING,   (yyvsp[-1].tok).i); }
-#line 2507 "cf-parse.tab.c" /* yacc.c:1646  */
-    break;
-
-  case 115:
-#line 673 "cf-parse.y" /* yacc.c:1646  */
-    { f_quote(scanner, R_ZONE, C_KASP_DB,          (yyvsp[-1].tok).t); free((yyvsp[-1].tok).t); }
-#line 2513 "cf-parse.tab.c" /* yacc.c:1646  */
-    break;
-
-  case 116:
-#line 674 "cf-parse.y" /* yacc.c:1646  */
-    { f_str(scanner,   R_ZONE, C_SERIAL_POLICY,    (yyvsp[-1].tok).t); }
-#line 2519 "cf-parse.tab.c" /* yacc.c:1646  */
-    break;
-
-  case 117:
-#line 675 "cf-parse.y" /* yacc.c:1646  */
-    { /* Not used. */ }
-#line 2525 "cf-parse.tab.c" /* yacc.c:1646  */
-    break;
-
-  case 118:
-#line 676 "cf-parse.y" /* yacc.c:1646  */
-    { /* Not used. */ }
-#line 2531 "cf-parse.tab.c" /* yacc.c:1646  */
-    break;
-
-  case 119:
-#line 677 "cf-parse.y" /* yacc.c:1646  */
-    { /* Not used. */ }
-#line 2537 "cf-parse.tab.c" /* yacc.c:1646  */
-    break;
-
-  case 120:
-#line 678 "cf-parse.y" /* yacc.c:1646  */
-    { /* Not used. */ }
-#line 2543 "cf-parse.tab.c" /* yacc.c:1646  */
-    break;
-
-  case 121:
-#line 679 "cf-parse.y" /* yacc.c:1646  */
-=======
 #line 2436 "cf-parse.tab.c" /* yacc.c:1646  */
     break;
 
@@ -3221,168 +2539,22 @@
 
   case 121:
 #line 672 "cf-parse.y" /* yacc.c:1646  */
->>>>>>> 5d11f548
     {
    	if (cf_get_extra(scanner)->run == S_FIRST) {
    		cf_warning(scanner, "query module is not supported by knot1to2");
    	}
    }
-<<<<<<< HEAD
-#line 2553 "cf-parse.tab.c" /* yacc.c:1646  */
-    break;
-
-  case 126:
-#line 695 "cf-parse.y" /* yacc.c:1646  */
-=======
 #line 2548 "cf-parse.tab.c" /* yacc.c:1646  */
     break;
 
   case 126:
 #line 688 "cf-parse.y" /* yacc.c:1646  */
->>>>>>> 5d11f548
     {
    	f_section(scanner, R_ZONE, S_ZONE); _acl_run = R_ZONE;
    	if (f_section(scanner, R_ZONE_TPL, S_TPL)) {
    		f_id(scanner, R_ZONE_TPL, C_ID, "default");
    	}
    }
-<<<<<<< HEAD
-#line 2564 "cf-parse.tab.c" /* yacc.c:1646  */
-    break;
-
-  case 128:
-#line 702 "cf-parse.y" /* yacc.c:1646  */
-    { f_bool(scanner,  R_ZONE_TPL, C_DISABLE_ANY,      (yyvsp[-1].tok).i); }
-#line 2570 "cf-parse.tab.c" /* yacc.c:1646  */
-    break;
-
-  case 129:
-#line 703 "cf-parse.y" /* yacc.c:1646  */
-    { f_bool(scanner,  R_ZONE_TPL, C_IXFR_DIFF,        (yyvsp[-1].tok).i); }
-#line 2576 "cf-parse.tab.c" /* yacc.c:1646  */
-    break;
-
-  case 130:
-#line 704 "cf-parse.y" /* yacc.c:1646  */
-    { f_bool(scanner,  R_ZONE_TPL, C_SEM_CHECKS,       (yyvsp[-1].tok).i); }
-#line 2582 "cf-parse.tab.c" /* yacc.c:1646  */
-    break;
-
-  case 131:
-#line 705 "cf-parse.y" /* yacc.c:1646  */
-    { f_int(scanner,   R_ZONE_TPL, C_MAX_JOURNAL_SIZE, (yyvsp[-1].tok).l); }
-#line 2588 "cf-parse.tab.c" /* yacc.c:1646  */
-    break;
-
-  case 132:
-#line 706 "cf-parse.y" /* yacc.c:1646  */
-    { f_int(scanner,   R_ZONE_TPL, C_MAX_JOURNAL_SIZE, (yyvsp[-1].tok).i); }
-#line 2594 "cf-parse.tab.c" /* yacc.c:1646  */
-    break;
-
-  case 133:
-#line 707 "cf-parse.y" /* yacc.c:1646  */
-    { f_int(scanner,   R_ZONE_TPL, C_ZONEFILE_SYNC,    (yyvsp[-1].tok).i); }
-#line 2600 "cf-parse.tab.c" /* yacc.c:1646  */
-    break;
-
-  case 134:
-#line 708 "cf-parse.y" /* yacc.c:1646  */
-    { f_int(scanner,   R_ZONE_TPL, C_ZONEFILE_SYNC,    (yyvsp[-1].tok).i); }
-#line 2606 "cf-parse.tab.c" /* yacc.c:1646  */
-    break;
-
-  case 135:
-#line 709 "cf-parse.y" /* yacc.c:1646  */
-    { f_quote(scanner, R_ZONE_TPL, C_STORAGE,          (yyvsp[-1].tok).t); free((yyvsp[-1].tok).t); }
-#line 2612 "cf-parse.tab.c" /* yacc.c:1646  */
-    break;
-
-  case 136:
-#line 710 "cf-parse.y" /* yacc.c:1646  */
-    { f_bool(scanner,  R_ZONE_TPL, C_DNSSEC_SIGNING,   (yyvsp[-1].tok).i); }
-#line 2618 "cf-parse.tab.c" /* yacc.c:1646  */
-    break;
-
-  case 137:
-#line 711 "cf-parse.y" /* yacc.c:1646  */
-    { f_quote(scanner, R_ZONE_TPL, C_KASP_DB,          (yyvsp[-1].tok).t); free((yyvsp[-1].tok).t); }
-#line 2624 "cf-parse.tab.c" /* yacc.c:1646  */
-    break;
-
-  case 138:
-#line 712 "cf-parse.y" /* yacc.c:1646  */
-    { f_str(scanner,   R_ZONE_TPL, C_SERIAL_POLICY,    (yyvsp[-1].tok).t); }
-#line 2630 "cf-parse.tab.c" /* yacc.c:1646  */
-    break;
-
-  case 139:
-#line 713 "cf-parse.y" /* yacc.c:1646  */
-    { /* Not used. */ }
-#line 2636 "cf-parse.tab.c" /* yacc.c:1646  */
-    break;
-
-  case 140:
-#line 714 "cf-parse.y" /* yacc.c:1646  */
-    { /* Not used. */ }
-#line 2642 "cf-parse.tab.c" /* yacc.c:1646  */
-    break;
-
-  case 141:
-#line 715 "cf-parse.y" /* yacc.c:1646  */
-    { /* Not used. */ }
-#line 2648 "cf-parse.tab.c" /* yacc.c:1646  */
-    break;
-
-  case 142:
-#line 716 "cf-parse.y" /* yacc.c:1646  */
-    { /* Not used. */ }
-#line 2654 "cf-parse.tab.c" /* yacc.c:1646  */
-    break;
-
-  case 143:
-#line 717 "cf-parse.y" /* yacc.c:1646  */
-    {
-   	if (cf_get_extra(scanner)->run == S_FIRST) {
-   		cf_warning(scanner, "query module is not supported by knot1to2");
-   	}
-   }
-#line 2664 "cf-parse.tab.c" /* yacc.c:1646  */
-    break;
-
-  case 146:
-#line 726 "cf-parse.y" /* yacc.c:1646  */
-    { if (_str == NULL) _str = (yyvsp[-1].tok).t; }
-#line 2670 "cf-parse.tab.c" /* yacc.c:1646  */
-    break;
-
-  case 147:
-#line 727 "cf-parse.y" /* yacc.c:1646  */
-    { if (_str == NULL) _str = (yyvsp[-1].tok).t; }
-#line 2676 "cf-parse.tab.c" /* yacc.c:1646  */
-    break;
-
-  case 149:
-#line 731 "cf-parse.y" /* yacc.c:1646  */
-    { f_name(scanner, R_LOG, (yyvsp[0].tok).t, false); _str = NULL; }
-#line 2682 "cf-parse.tab.c" /* yacc.c:1646  */
-    break;
-
-  case 150:
-#line 732 "cf-parse.y" /* yacc.c:1646  */
-    { f_val(scanner, R_LOG, false, "%s\n", _str); }
-#line 2688 "cf-parse.tab.c" /* yacc.c:1646  */
-    break;
-
-  case 151:
-#line 736 "cf-parse.y" /* yacc.c:1646  */
-    { f_id(scanner, R_LOG, C_TARGET, (yyvsp[0].tok).t); }
-#line 2694 "cf-parse.tab.c" /* yacc.c:1646  */
-    break;
-
-  case 152:
-#line 740 "cf-parse.y" /* yacc.c:1646  */
-=======
 #line 2559 "cf-parse.tab.c" /* yacc.c:1646  */
     break;
 
@@ -3524,64 +2696,11 @@
 
   case 153:
 #line 734 "cf-parse.y" /* yacc.c:1646  */
->>>>>>> 5d11f548
     {
    	f_name(scanner, R_LOG, C_TARGET, true);
    	f_val(scanner, R_LOG, true, "%s", (yyvsp[0].tok).t); free((yyvsp[0].tok).t);
    	f_val(scanner, R_LOG, false, "\n");
    }
-<<<<<<< HEAD
-#line 2704 "cf-parse.tab.c" /* yacc.c:1646  */
-    break;
-
-  case 156:
-#line 753 "cf-parse.y" /* yacc.c:1646  */
-    { f_section(scanner, R_LOG, S_LOG); }
-#line 2710 "cf-parse.tab.c" /* yacc.c:1646  */
-    break;
-
-  case 159:
-#line 762 "cf-parse.y" /* yacc.c:1646  */
-    { f_name(scanner, R_CTL, C_ACL, false); acl_start(scanner, ACL_CTL); _str = "acl_"; }
-#line 2716 "cf-parse.tab.c" /* yacc.c:1646  */
-    break;
-
-  case 160:
-#line 766 "cf-parse.y" /* yacc.c:1646  */
-    { f_section(scanner, R_CTL, S_CTL); _acl_run = R_CTL; }
-#line 2722 "cf-parse.tab.c" /* yacc.c:1646  */
-    break;
-
-  case 161:
-#line 767 "cf-parse.y" /* yacc.c:1646  */
-    { f_name(scanner, R_CTL, C_LISTEN, false); _addr = NULL, _port = -1; }
-#line 2728 "cf-parse.tab.c" /* yacc.c:1646  */
-    break;
-
-  case 162:
-#line 768 "cf-parse.y" /* yacc.c:1646  */
-    {
-   	if (_addr == NULL) {
-   		cf_error(scanner, "control.listen address not defined");
-   	} else if (_port == -1) {
-   		f_val(scanner, R_CTL, false, "%s\n", _addr);
-   	} else {
-   		f_val(scanner, R_CTL, false, "%s@%i\n", _addr, _port);
-   	}
-   	free(_addr);
-   }
-#line 2743 "cf-parse.tab.c" /* yacc.c:1646  */
-    break;
-
-  case 163:
-#line 778 "cf-parse.y" /* yacc.c:1646  */
-    { f_quote(scanner, R_CTL, C_LISTEN, (yyvsp[-1].tok).t); free((yyvsp[-1].tok).t); }
-#line 2749 "cf-parse.tab.c" /* yacc.c:1646  */
-    break;
-
-
-#line 2753 "cf-parse.tab.c" /* yacc.c:1646  */
-=======
 #line 2705 "cf-parse.tab.c" /* yacc.c:1646  */
     break;
 
@@ -3629,7 +2748,6 @@
 
 
 #line 2751 "cf-parse.tab.c" /* yacc.c:1646  */
->>>>>>> 5d11f548
       default: break;
     }
   /* User semantic actions sometimes alter yychar, and that requires
@@ -3857,8 +2975,4 @@
 #endif
   return yyresult;
 }
-<<<<<<< HEAD
-#line 784 "cf-parse.y" /* yacc.c:1906  */
-=======
 #line 775 "cf-parse.y" /* yacc.c:1906  */
->>>>>>> 5d11f548
