--- conflicted
+++ resolved
@@ -120,11 +120,7 @@
 typedef union YYSTYPE YYSTYPE;
 union YYSTYPE
 {
-<<<<<<< HEAD
-#line 361 "cf-parse.y" /* yacc.c:1909  */
-=======
 #line 353 "cf-parse.y" /* yacc.c:1909  */
->>>>>>> 5d11f548
 
 	struct {
 		char *t;
