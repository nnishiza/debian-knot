/*  Copyright (C) 2011 CZ.NIC, z.s.p.o. <knot-dns@labs.nic.cz>

    This program is free software: you can redistribute it and/or modify
    it under the terms of the GNU General Public License as published by
    the Free Software Foundation, either version 3 of the License, or
    (at your option) any later version.

    This program is distributed in the hope that it will be useful,
    but WITHOUT ANY WARRANTY; without even the implied warranty of
    MERCHANTABILITY or FITNESS FOR A PARTICULAR PURPOSE.  See the
    GNU General Public License for more details.

    You should have received a copy of the GNU General Public License
    along with this program.  If not, see <http://www.gnu.org/licenses/>.
 */
/*!
 * \file msg.h
 *
 * \author Daniel Salzman <daniel.salzman@nic.cz>
 *
 * \brief Simple output formatting framework.
 *
 * \addtogroup knot_utils
 * @{
 */

#pragma once

#include <stdio.h>

<<<<<<< HEAD
#define ERROR_		"; Error: "
#define INFO_		"; Info: "
#define WARNING_	"; Warning: "
#define DEBUG_		"; Debug: "
=======
#define ERROR_		";; ERROR: "
#define INFO_		";; INFO: "
#define WARNING_	";; WARNING: "
#define DEBUG_		";; DEBUG: "
>>>>>>> 5d11f548

#define ERR(msg, ...)	{ printf(ERROR_ msg, ##__VA_ARGS__); fflush(stdout); }
#define INFO(msg, ...)	{ printf(INFO_ msg, ##__VA_ARGS__); fflush(stdout); }
#define WARN(msg, ...)	{ printf(WARNING_ msg, ##__VA_ARGS__); fflush(stdout); }
#define DBG(msg, ...)	msg_debug(DEBUG_ msg, ##__VA_ARGS__)

/*! \brief Enable/disable debugging. */
int msg_enable_debug(int val);

/*! \brief Print debug message. */
int msg_debug(const char *fmt, ...);

/*! \brief Debug message for null input. */
#define DBG_NULL	DBG("%s: null parameter\n", __func__)

/*! @} */<|MERGE_RESOLUTION|>--- conflicted
+++ resolved
@@ -28,17 +28,10 @@
 
 #include <stdio.h>
 
-<<<<<<< HEAD
-#define ERROR_		"; Error: "
-#define INFO_		"; Info: "
-#define WARNING_	"; Warning: "
-#define DEBUG_		"; Debug: "
-=======
 #define ERROR_		";; ERROR: "
 #define INFO_		";; INFO: "
 #define WARNING_	";; WARNING: "
 #define DEBUG_		";; DEBUG: "
->>>>>>> 5d11f548
 
 #define ERR(msg, ...)	{ printf(ERROR_ msg, ##__VA_ARGS__); fflush(stdout); }
 #define INFO(msg, ...)	{ printf(INFO_ msg, ##__VA_ARGS__); fflush(stdout); }
