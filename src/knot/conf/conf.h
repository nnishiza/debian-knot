/*  Copyright (C) 2015 CZ.NIC, z.s.p.o. <knot-dns@labs.nic.cz>

    This program is free software: you can redistribute it and/or modify
    it under the terms of the GNU General Public License as published by
    the Free Software Foundation, either version 3 of the License, or
    (at your option) any later version.

    This program is distributed in the hope that it will be useful,
    but WITHOUT ANY WARRANTY; without even the implied warranty of
    MERCHANTABILITY or FITNESS FOR A PARTICULAR PURPOSE.  See the
    GNU General Public License for more details.

    You should have received a copy of the GNU General Public License
    along with this program.  If not, see <http://www.gnu.org/licenses/>.
*/
/*!
 * \file
 *
 * Server configuration interface.
 *
 * \addtogroup config
 *
 * @{
 */

#pragma once

#include <sys/socket.h>

#include "knot/conf/base.h"
#include "knot/conf/scheme.h"
<<<<<<< HEAD
=======

#define CONF_XFERS	10
>>>>>>> 5d11f548

/*! Configuration remote getter output. */
typedef struct {
	/*! Target socket address. */
	struct sockaddr_storage addr;
	/*! Local outgoing socket address. */
	struct sockaddr_storage via;
	/*! TSIG key. */
	knot_tsig_key_t key;
} conf_remote_t;

<<<<<<< HEAD
/*! Configuration getter output. */
typedef struct {
	/*! Item description. */
	const yp_item_t *item;
	/*! Whole data (can be array). */
	const uint8_t *blob;
	/*! Whole data length. */
	size_t blob_len;
	// Public items.
	/*! Current single data. */
	const uint8_t *data;
	/*! Current single data length. */
	size_t len;
	/*! Value getter return code. */
	int code;
} conf_val_t;

/*! Configuration section iterator. */
typedef struct {
	/*! Item description. */
	const yp_item_t *item;
	/*! Namedb iterator. */
	namedb_iter_t *iter;
=======
/*! Configuration section iterator. */
typedef struct {
	/*! Item description. */
	const yp_item_t *item;
	/*! Namedb iterator. */
	knot_db_iter_t *iter;
>>>>>>> 5d11f548
	/*! Key0 database code. */
	uint8_t key0_code;
	// Public items.
	/*! Iterator return code. */
	int code;
} conf_iter_t;

/*! Configuration module getter output. */
typedef struct {
	/*! Module name. */
	yp_name_t *name;
	/*! Module id data. */
	uint8_t *data;
	/*! Module id data length. */
	size_t len;
} conf_mod_id_t;

<<<<<<< HEAD
conf_val_t conf_get_txn(
	conf_t *conf,
	namedb_txn_t *txn,
=======
/*!
 * Gets the configuration item value of the section without identifiers.
 *
 * \param[in] conf       Configuration.
 * \param[in] txn        Configuration DB transaction.
 * \param[in] key0_name  Section name.
 * \param[in] key1_name  Item name.
 *
 * \return Item value.
 */
conf_val_t conf_get_txn(
	conf_t *conf,
	knot_db_txn_t *txn,
>>>>>>> 5d11f548
	const yp_name_t *key0_name,
	const yp_name_t *key1_name
);
static inline conf_val_t conf_get(
	conf_t *conf,
	const yp_name_t *key0_name,
	const yp_name_t *key1_name)
{
	return conf_get_txn(conf, &conf->read_txn, key0_name, key1_name);
}

<<<<<<< HEAD
conf_val_t conf_rawid_get_txn(
	conf_t *conf,
	namedb_txn_t *txn,
=======
/*!
 * Gets the configuration item value of the section with identifiers (raw version).
 *
 * \param[in] conf        Configuration.
 * \param[in] txn         Configuration DB transaction.
 * \param[in] key0_name   Section name.
 * \param[in] key1_name   Item name.
 * \param[in] id Section  identifier (raw value).
 * \param[in] id_len      Length of the section identifier.
 *
 * \return Item value.
 */
conf_val_t conf_rawid_get_txn(
	conf_t *conf,
	knot_db_txn_t *txn,
>>>>>>> 5d11f548
	const yp_name_t *key0_name,
	const yp_name_t *key1_name,
	const uint8_t *id,
	size_t id_len
);
static inline conf_val_t conf_rawid_get(
	conf_t *conf,
	const yp_name_t *key0_name,
	const yp_name_t *key1_name,
	const uint8_t *id,
	size_t id_len)
{
	return conf_rawid_get_txn(conf, &conf->read_txn, key0_name, key1_name,
	                          id, id_len);
}

<<<<<<< HEAD
conf_val_t conf_id_get_txn(
	conf_t *conf,
	namedb_txn_t *txn,
=======
/*!
 * Gets the configuration item value of the section with identifiers.
 *
 * \param[in] conf        Configuration.
 * \param[in] txn         Configuration DB transaction.
 * \param[in] key0_name   Section name.
 * \param[in] key1_name   Item name.
 * \param[in] id Section  identifier (output of a config getter).
 *
 * \return Item value.
 */
conf_val_t conf_id_get_txn(
	conf_t *conf,
	knot_db_txn_t *txn,
>>>>>>> 5d11f548
	const yp_name_t *key0_name,
	const yp_name_t *key1_name,
	conf_val_t *id
);
static inline conf_val_t conf_id_get(
	conf_t *conf,
	const yp_name_t *key0_name,
	const yp_name_t *key1_name,
	conf_val_t *id)
{
	return conf_id_get_txn(conf, &conf->read_txn, key0_name, key1_name, id);
}

<<<<<<< HEAD
conf_val_t conf_mod_get_txn(
	conf_t *conf,
	namedb_txn_t *txn,
=======
/*!
 * Gets the configuration item value of the module section.
 *
 * \param[in] conf       Configuration.
 * \param[in] txn        Configuration DB transaction.
 * \param[in] key1_name  Item name.
 * \param[in] mod_id     Module identifier.
 *
 * \return Item value.
 */
conf_val_t conf_mod_get_txn(
	conf_t *conf,
	knot_db_txn_t *txn,
>>>>>>> 5d11f548
	const yp_name_t *key1_name,
	const conf_mod_id_t *mod_id
);
static inline conf_val_t conf_mod_get(
	conf_t *conf,
	const yp_name_t *key1_name,
	const conf_mod_id_t *mod_id)
{
	return conf_mod_get_txn(conf, &conf->read_txn, key1_name, mod_id);
}

<<<<<<< HEAD
conf_val_t conf_zone_get_txn(
	conf_t *conf,
	namedb_txn_t *txn,
=======
/*!
 * Gets the configuration item value of the zone section.
 *
 * \note A possibly associated template is taken into account.
 *
 * \param[in] conf        Configuration.
 * \param[in] txn         Configuration DB transaction.
 * \param[in] key1_name   Item name.
 * \param[in] dname Zone  name.
 *
 * \return Item value.
 */
conf_val_t conf_zone_get_txn(
	conf_t *conf,
	knot_db_txn_t *txn,
>>>>>>> 5d11f548
	const yp_name_t *key1_name,
	const knot_dname_t *dname
);
static inline conf_val_t conf_zone_get(
	conf_t *conf,
	const yp_name_t *key1_name,
	const knot_dname_t *dname)
{
	return conf_zone_get_txn(conf, &conf->read_txn, key1_name, dname);
}

<<<<<<< HEAD
conf_val_t conf_default_get_txn(
	conf_t *conf,
	namedb_txn_t *txn,
=======
/*!
 * Gets the configuration item value of the default template.
 *
 * \param[in] conf       Configuration.
 * \param[in] txn        Configuration DB transaction.
 * \param[in] key1_name  Item name.
 *
 * \return Item value.
 */
conf_val_t conf_default_get_txn(
	conf_t *conf,
	knot_db_txn_t *txn,
>>>>>>> 5d11f548
	const yp_name_t *key1_name
);
static inline conf_val_t conf_default_get(
	conf_t *conf,
	const yp_name_t *key1_name)
{
	return conf_default_get_txn(conf, &conf->read_txn, key1_name);
}

<<<<<<< HEAD
size_t conf_id_count_txn(
	conf_t *conf,
	namedb_txn_t *txn,
=======
/*!
 * Gets the number of section identifiers.
 *
 * \param[in] conf       Configuration.
 * \param[in] txn        Configuration DB transaction.
 * \param[in] key0_name  Section name.
 *
 * \return Number of identifiers.
 */
size_t conf_id_count_txn(
	conf_t *conf,
	knot_db_txn_t *txn,
>>>>>>> 5d11f548
	const yp_name_t *key0_name
);
static inline size_t conf_id_count(
	conf_t *conf,
	const yp_name_t *key0_name)
{
	return conf_id_count_txn(conf, &conf->read_txn, key0_name);
}

<<<<<<< HEAD
conf_iter_t conf_iter_txn(
	conf_t *conf,
	namedb_txn_t *txn,
=======
/*!
 * Gets a configuration section iterator.
 *
 * \param[in] conf       Configuration.
 * \param[in] txn        Configuration DB transaction.
 * \param[in] key0_name  Section name.
 *
 * \return Section iterator.
 */
conf_iter_t conf_iter_txn(
	conf_t *conf,
	knot_db_txn_t *txn,
>>>>>>> 5d11f548
	const yp_name_t *key0_name
);
static inline conf_iter_t conf_iter(
	conf_t *conf,
	const yp_name_t *key0_name)
{
	return conf_iter_txn(conf, &conf->read_txn, key0_name);
}

/*!
 * Moves the configuration section iterator to the next identifier.
 *
 * \param[in] conf  Configuration.
 * \param[in] iter  Configuration iterator.
 */
void conf_iter_next(
	conf_t *conf,
	conf_iter_t *iter
);

/*!
 * Gets the current iterator value (identifier).
 *
 * \param[in] conf  Configuration.
 * \param[in] iter  Configuration iterator.
 *
 * \return Section identifier.
 */
conf_val_t conf_iter_id(
	conf_t *conf,
	conf_iter_t *iter
);

/*!
 * Deletes the section iterator.
 *
 * This function should be called when the iterating is early interrupted,
 * otherwise this is done automaticaly at KNOT_EOF.
 *
 * \param[in] conf  Configuration.
 * \param[in] iter  Configuration iterator.
 */
void conf_iter_finish(
	conf_t *conf,
	conf_iter_t *iter
);

/*!
 * Prepares the value for the direct access.
 *
 * The following access is through val->len and val->data.
 *
 * \param[in] val  Item value.
 */
void conf_val(
	conf_val_t *val
);

/*!
 * Moves to the next item value.
 *
 * \param[in] val  Item value.
 */
void conf_val_next(
	conf_val_t *val
);

/*!
 * Gets the number of values if multivalued item.
 *
 * \param[in] val  Item value.
 *
 * \return Number of values.
 */
size_t conf_val_count(
	conf_val_t *val
);

/*!
 * Checks if two item values are equal.
 *
 * \param[in] val1  First item value.
 * \param[in] val2  Second item value.
 *
 * \return true if equal, false if not.
 */
bool conf_val_equal(
	conf_val_t *val1,
	conf_val_t *val2
);

/*!
 * Gets the numeric value of the item.
 *
 * \param[in] val  Item value.
 *
 * \return Integer.
 */
int64_t conf_int(
	conf_val_t *val
);

/*!
 * Gets the boolean value of the item.
 *
 * \param[in] val  Item value.
 *
 * \return Boolean.
 */
bool conf_bool(
	conf_val_t *val
);

/*!
 * Gets the option value of the item.
 *
 * \param[in] val  Item value.
 *
 * \return Option id.
 */
unsigned conf_opt(
	conf_val_t *val
);

/*!
 * Gets the string value of the item.
 *
 * \param[in] val  Item value.
 *
 * \return String pointer.
 */
const char* conf_str(
	conf_val_t *val
);

<<<<<<< HEAD
=======
/*!
 * Gets the dname value of the item.
 *
 * \param[in] val  Item value.
 *
 * \return Dname pointer.
 */
>>>>>>> 5d11f548
const knot_dname_t* conf_dname(
	conf_val_t *val
);

<<<<<<< HEAD
void conf_data(
	conf_val_t *val
);

=======
/*!
 * Gets the length-prefixed data value of the item.
 *
 * \param[in] val   Item value.
 * \param[out] len  Output length.
 *
 * \return Data pointer.
 */
const uint8_t* conf_bin(
	conf_val_t *val,
	size_t *len
);

/*!
 * Gets the generic data value of the item.
 *
 * \param[in] val   Item value.
 * \param[out] len  Output length.
 *
 * \return Data pointer.
 */
const uint8_t* conf_data(
	conf_val_t *val,
	size_t *len
);

/*!
 * Gets the socket address value of the item.
 *
 * \param[in] val            Item value.
 * \param[in] sock_base_dir  Path prefix for a relative UNIX socket location.
 *
 * \return Socket address.
 */
>>>>>>> 5d11f548
struct sockaddr_storage conf_addr(
	conf_val_t *val,
	const char *sock_base_dir
);

/*!
 * Gets the socket address range value of the item.
 *
 * \param[in] val            Item value.
 * \param[out] max_ss Upper  address bound or AF_UNSPEC family if not specified.
 * \param[out] prefix_len    Network subnet prefix length or -1 if not specified.
 *
 * \return Socket address.
 */
struct sockaddr_storage conf_addr_range(
	conf_val_t *val,
<<<<<<< HEAD
	int *prefix_length
);

=======
	struct sockaddr_storage *max_ss,
	int *prefix_len
);

/*!
 * Gets the absolute string value of the item.
 *
 * \note The result must be explicitly deallocated.
 *
 * \param[in] val            Item value.
 * \param[in] sock_base_dir  Path prefix for a relative string.
 *
 * \return Absolute path string pointer.
 */
>>>>>>> 5d11f548
char* conf_abs_path(
	conf_val_t *val,
	const char *base_dir
);

<<<<<<< HEAD
=======
/*!
 * Gets the module identifier value of the item.
 *
 * \param[in] val  Item value.
 *
 * \return Module identifier.
 */
>>>>>>> 5d11f548
conf_mod_id_t* conf_mod_id(
	conf_val_t *val
);

<<<<<<< HEAD
=======
/*!
 * Destroys the module identifier.
 *
 * \param[in] mod_id  Module identifier.
 */
>>>>>>> 5d11f548
void conf_free_mod_id(
	conf_mod_id_t *mod_id
);

<<<<<<< HEAD
char* conf_zonefile_txn(
	conf_t *conf,
	namedb_txn_t *txn,
=======
/*!
 * Gets the absolute zone file path.
 *
 * \note The result must be explicitly deallocated.
 *
 * \param[in] conf  Configuration.
 * \param[in] txn   Configuration DB transaction.
 * \param[in] zone  Zone name.
 *
 * \return Absolute zonef ile path string pointer.
 */
char* conf_zonefile_txn(
	conf_t *conf,
	knot_db_txn_t *txn,
>>>>>>> 5d11f548
	const knot_dname_t *zone
);
static inline char* conf_zonefile(
	conf_t *conf,
	const knot_dname_t *zone)
{
	return conf_zonefile_txn(conf, &conf->read_txn, zone);
}

<<<<<<< HEAD
char* conf_journalfile_txn(
	conf_t *conf,
	namedb_txn_t *txn,
=======
/*!
 * Gets the absolute journal file path.
 *
 * \note The result must be explicitly deallocated.
 *
 * \param[in] conf  Configuration.
 * \param[in] txn   Configuration DB transaction.
 * \param[in] zone  Zone name.
 *
 * \return Absolute journal file path string pointer.
 */
char* conf_journalfile_txn(
	conf_t *conf,
	knot_db_txn_t *txn,
>>>>>>> 5d11f548
	const knot_dname_t *zone
);
static inline char* conf_journalfile(
	conf_t *conf,
	const knot_dname_t *zone)
{
	return conf_journalfile_txn(conf, &conf->read_txn, zone);
}

<<<<<<< HEAD
size_t conf_udp_threads_txn(
	conf_t *conf,
	namedb_txn_t *txn
=======
/*!
 * Gets the configured number of UDP threads.
 *
 * \param[in] conf  Configuration.
 * \param[in] txn   Configuration DB transaction.
 *
 * \return Number of threads.
 */
size_t conf_udp_threads_txn(
	conf_t *conf,
	knot_db_txn_t *txn
>>>>>>> 5d11f548
);
static inline size_t conf_udp_threads(
	conf_t *conf)
{
	return conf_udp_threads_txn(conf, &conf->read_txn);
}

<<<<<<< HEAD
size_t conf_tcp_threads_txn(
	conf_t *conf,
	namedb_txn_t *txn
=======
/*!
 * Gets the configured number of TCP threads.
 *
 * \param[in] conf  Configuration.
 * \param[in] txn   Configuration DB transaction.
 *
 * \return Number of threads.
 */
size_t conf_tcp_threads_txn(
	conf_t *conf,
	knot_db_txn_t *txn
>>>>>>> 5d11f548
);
static inline size_t conf_tcp_threads(
	conf_t *conf)
{
	return conf_tcp_threads_txn(conf, &conf->read_txn);
}

<<<<<<< HEAD
size_t conf_bg_threads_txn(
	conf_t *conf,
	namedb_txn_t *txn
=======
/*!
 * Gets the configured number of worker threads.
 *
 * \param[in] conf  Configuration.
 * \param[in] txn   Configuration DB transaction.
 *
 * \return Number of threads.
 */
size_t conf_bg_threads_txn(
	conf_t *conf,
	knot_db_txn_t *txn
>>>>>>> 5d11f548
);
static inline size_t conf_bg_threads(
	conf_t *conf)
{
	return conf_bg_threads_txn(conf, &conf->read_txn);
}

<<<<<<< HEAD
int conf_user_txn(
	conf_t *conf,
	namedb_txn_t *txn,
=======
/*!
 * Gets the configured user and group identifiers.
 *
 * \param[in] conf  Configuration.
 * \param[in] txn   Configuration DB transaction.
 * \param[out] uid  User identifier.
 * \param[out] gid  Group identifier.
 *
 * \return Knot error code.
 */
int conf_user_txn(
	conf_t *conf,
	knot_db_txn_t *txn,
>>>>>>> 5d11f548
	int *uid,
	int *gid
);
static inline int conf_user(
	conf_t *conf,
	int *uid,
	int *gid)
{
	return conf_user_txn(conf, &conf->read_txn, uid, gid);
}

<<<<<<< HEAD
conf_remote_t conf_remote_txn(
	conf_t *conf,
	namedb_txn_t *txn,
=======
/*!
 * Gets the remote parameters for the given identifier.
 *
 * \param[in] conf   Configuration.
 * \param[in] txn    Configuration DB transaction.
 * \param[in] id     Remote identifier.
 * \param[in] index  Remote index.
 *
 * \return Remote parameters.
 */
conf_remote_t conf_remote_txn(
	conf_t *conf,
	knot_db_txn_t *txn,
>>>>>>> 5d11f548
	conf_val_t *id,
	size_t index
);
static inline conf_remote_t conf_remote(
	conf_t *conf,
	conf_val_t *id,
	size_t index)
{
	return conf_remote_txn(conf, &conf->read_txn, id, index);

}

/*! @} */<|MERGE_RESOLUTION|>--- conflicted
+++ resolved
@@ -29,11 +29,8 @@
 
 #include "knot/conf/base.h"
 #include "knot/conf/scheme.h"
-<<<<<<< HEAD
-=======
 
 #define CONF_XFERS	10
->>>>>>> 5d11f548
 
 /*! Configuration remote getter output. */
 typedef struct {
@@ -45,38 +42,12 @@
 	knot_tsig_key_t key;
 } conf_remote_t;
 
-<<<<<<< HEAD
-/*! Configuration getter output. */
-typedef struct {
-	/*! Item description. */
-	const yp_item_t *item;
-	/*! Whole data (can be array). */
-	const uint8_t *blob;
-	/*! Whole data length. */
-	size_t blob_len;
-	// Public items.
-	/*! Current single data. */
-	const uint8_t *data;
-	/*! Current single data length. */
-	size_t len;
-	/*! Value getter return code. */
-	int code;
-} conf_val_t;
-
-/*! Configuration section iterator. */
-typedef struct {
-	/*! Item description. */
-	const yp_item_t *item;
-	/*! Namedb iterator. */
-	namedb_iter_t *iter;
-=======
 /*! Configuration section iterator. */
 typedef struct {
 	/*! Item description. */
 	const yp_item_t *item;
 	/*! Namedb iterator. */
 	knot_db_iter_t *iter;
->>>>>>> 5d11f548
 	/*! Key0 database code. */
 	uint8_t key0_code;
 	// Public items.
@@ -94,11 +65,6 @@
 	size_t len;
 } conf_mod_id_t;
 
-<<<<<<< HEAD
-conf_val_t conf_get_txn(
-	conf_t *conf,
-	namedb_txn_t *txn,
-=======
 /*!
  * Gets the configuration item value of the section without identifiers.
  *
@@ -112,7 +78,6 @@
 conf_val_t conf_get_txn(
 	conf_t *conf,
 	knot_db_txn_t *txn,
->>>>>>> 5d11f548
 	const yp_name_t *key0_name,
 	const yp_name_t *key1_name
 );
@@ -124,11 +89,6 @@
 	return conf_get_txn(conf, &conf->read_txn, key0_name, key1_name);
 }
 
-<<<<<<< HEAD
-conf_val_t conf_rawid_get_txn(
-	conf_t *conf,
-	namedb_txn_t *txn,
-=======
 /*!
  * Gets the configuration item value of the section with identifiers (raw version).
  *
@@ -144,7 +104,6 @@
 conf_val_t conf_rawid_get_txn(
 	conf_t *conf,
 	knot_db_txn_t *txn,
->>>>>>> 5d11f548
 	const yp_name_t *key0_name,
 	const yp_name_t *key1_name,
 	const uint8_t *id,
@@ -161,11 +120,6 @@
 	                          id, id_len);
 }
 
-<<<<<<< HEAD
-conf_val_t conf_id_get_txn(
-	conf_t *conf,
-	namedb_txn_t *txn,
-=======
 /*!
  * Gets the configuration item value of the section with identifiers.
  *
@@ -180,7 +134,6 @@
 conf_val_t conf_id_get_txn(
 	conf_t *conf,
 	knot_db_txn_t *txn,
->>>>>>> 5d11f548
 	const yp_name_t *key0_name,
 	const yp_name_t *key1_name,
 	conf_val_t *id
@@ -194,11 +147,6 @@
 	return conf_id_get_txn(conf, &conf->read_txn, key0_name, key1_name, id);
 }
 
-<<<<<<< HEAD
-conf_val_t conf_mod_get_txn(
-	conf_t *conf,
-	namedb_txn_t *txn,
-=======
 /*!
  * Gets the configuration item value of the module section.
  *
@@ -212,7 +160,6 @@
 conf_val_t conf_mod_get_txn(
 	conf_t *conf,
 	knot_db_txn_t *txn,
->>>>>>> 5d11f548
 	const yp_name_t *key1_name,
 	const conf_mod_id_t *mod_id
 );
@@ -224,11 +171,6 @@
 	return conf_mod_get_txn(conf, &conf->read_txn, key1_name, mod_id);
 }
 
-<<<<<<< HEAD
-conf_val_t conf_zone_get_txn(
-	conf_t *conf,
-	namedb_txn_t *txn,
-=======
 /*!
  * Gets the configuration item value of the zone section.
  *
@@ -244,7 +186,6 @@
 conf_val_t conf_zone_get_txn(
 	conf_t *conf,
 	knot_db_txn_t *txn,
->>>>>>> 5d11f548
 	const yp_name_t *key1_name,
 	const knot_dname_t *dname
 );
@@ -256,11 +197,6 @@
 	return conf_zone_get_txn(conf, &conf->read_txn, key1_name, dname);
 }
 
-<<<<<<< HEAD
-conf_val_t conf_default_get_txn(
-	conf_t *conf,
-	namedb_txn_t *txn,
-=======
 /*!
  * Gets the configuration item value of the default template.
  *
@@ -273,7 +209,6 @@
 conf_val_t conf_default_get_txn(
 	conf_t *conf,
 	knot_db_txn_t *txn,
->>>>>>> 5d11f548
 	const yp_name_t *key1_name
 );
 static inline conf_val_t conf_default_get(
@@ -283,11 +218,6 @@
 	return conf_default_get_txn(conf, &conf->read_txn, key1_name);
 }
 
-<<<<<<< HEAD
-size_t conf_id_count_txn(
-	conf_t *conf,
-	namedb_txn_t *txn,
-=======
 /*!
  * Gets the number of section identifiers.
  *
@@ -300,7 +230,6 @@
 size_t conf_id_count_txn(
 	conf_t *conf,
 	knot_db_txn_t *txn,
->>>>>>> 5d11f548
 	const yp_name_t *key0_name
 );
 static inline size_t conf_id_count(
@@ -310,11 +239,6 @@
 	return conf_id_count_txn(conf, &conf->read_txn, key0_name);
 }
 
-<<<<<<< HEAD
-conf_iter_t conf_iter_txn(
-	conf_t *conf,
-	namedb_txn_t *txn,
-=======
 /*!
  * Gets a configuration section iterator.
  *
@@ -327,7 +251,6 @@
 conf_iter_t conf_iter_txn(
 	conf_t *conf,
 	knot_db_txn_t *txn,
->>>>>>> 5d11f548
 	const yp_name_t *key0_name
 );
 static inline conf_iter_t conf_iter(
@@ -463,8 +386,6 @@
 	conf_val_t *val
 );
 
-<<<<<<< HEAD
-=======
 /*!
  * Gets the dname value of the item.
  *
@@ -472,17 +393,10 @@
  *
  * \return Dname pointer.
  */
->>>>>>> 5d11f548
 const knot_dname_t* conf_dname(
 	conf_val_t *val
 );
 
-<<<<<<< HEAD
-void conf_data(
-	conf_val_t *val
-);
-
-=======
 /*!
  * Gets the length-prefixed data value of the item.
  *
@@ -517,7 +431,6 @@
  *
  * \return Socket address.
  */
->>>>>>> 5d11f548
 struct sockaddr_storage conf_addr(
 	conf_val_t *val,
 	const char *sock_base_dir
@@ -534,11 +447,6 @@
  */
 struct sockaddr_storage conf_addr_range(
 	conf_val_t *val,
-<<<<<<< HEAD
-	int *prefix_length
-);
-
-=======
 	struct sockaddr_storage *max_ss,
 	int *prefix_len
 );
@@ -553,14 +461,11 @@
  *
  * \return Absolute path string pointer.
  */
->>>>>>> 5d11f548
 char* conf_abs_path(
 	conf_val_t *val,
 	const char *base_dir
 );
 
-<<<<<<< HEAD
-=======
 /*!
  * Gets the module identifier value of the item.
  *
@@ -568,28 +473,19 @@
  *
  * \return Module identifier.
  */
->>>>>>> 5d11f548
 conf_mod_id_t* conf_mod_id(
 	conf_val_t *val
 );
 
-<<<<<<< HEAD
-=======
 /*!
  * Destroys the module identifier.
  *
  * \param[in] mod_id  Module identifier.
  */
->>>>>>> 5d11f548
 void conf_free_mod_id(
 	conf_mod_id_t *mod_id
 );
 
-<<<<<<< HEAD
-char* conf_zonefile_txn(
-	conf_t *conf,
-	namedb_txn_t *txn,
-=======
 /*!
  * Gets the absolute zone file path.
  *
@@ -604,7 +500,6 @@
 char* conf_zonefile_txn(
 	conf_t *conf,
 	knot_db_txn_t *txn,
->>>>>>> 5d11f548
 	const knot_dname_t *zone
 );
 static inline char* conf_zonefile(
@@ -614,11 +509,6 @@
 	return conf_zonefile_txn(conf, &conf->read_txn, zone);
 }
 
-<<<<<<< HEAD
-char* conf_journalfile_txn(
-	conf_t *conf,
-	namedb_txn_t *txn,
-=======
 /*!
  * Gets the absolute journal file path.
  *
@@ -633,7 +523,6 @@
 char* conf_journalfile_txn(
 	conf_t *conf,
 	knot_db_txn_t *txn,
->>>>>>> 5d11f548
 	const knot_dname_t *zone
 );
 static inline char* conf_journalfile(
@@ -643,23 +532,17 @@
 	return conf_journalfile_txn(conf, &conf->read_txn, zone);
 }
 
-<<<<<<< HEAD
+/*!
+ * Gets the configured number of UDP threads.
+ *
+ * \param[in] conf  Configuration.
+ * \param[in] txn   Configuration DB transaction.
+ *
+ * \return Number of threads.
+ */
 size_t conf_udp_threads_txn(
 	conf_t *conf,
-	namedb_txn_t *txn
-=======
-/*!
- * Gets the configured number of UDP threads.
- *
- * \param[in] conf  Configuration.
- * \param[in] txn   Configuration DB transaction.
- *
- * \return Number of threads.
- */
-size_t conf_udp_threads_txn(
-	conf_t *conf,
 	knot_db_txn_t *txn
->>>>>>> 5d11f548
 );
 static inline size_t conf_udp_threads(
 	conf_t *conf)
@@ -667,23 +550,17 @@
 	return conf_udp_threads_txn(conf, &conf->read_txn);
 }
 
-<<<<<<< HEAD
+/*!
+ * Gets the configured number of TCP threads.
+ *
+ * \param[in] conf  Configuration.
+ * \param[in] txn   Configuration DB transaction.
+ *
+ * \return Number of threads.
+ */
 size_t conf_tcp_threads_txn(
 	conf_t *conf,
-	namedb_txn_t *txn
-=======
-/*!
- * Gets the configured number of TCP threads.
- *
- * \param[in] conf  Configuration.
- * \param[in] txn   Configuration DB transaction.
- *
- * \return Number of threads.
- */
-size_t conf_tcp_threads_txn(
-	conf_t *conf,
 	knot_db_txn_t *txn
->>>>>>> 5d11f548
 );
 static inline size_t conf_tcp_threads(
 	conf_t *conf)
@@ -691,23 +568,17 @@
 	return conf_tcp_threads_txn(conf, &conf->read_txn);
 }
 
-<<<<<<< HEAD
+/*!
+ * Gets the configured number of worker threads.
+ *
+ * \param[in] conf  Configuration.
+ * \param[in] txn   Configuration DB transaction.
+ *
+ * \return Number of threads.
+ */
 size_t conf_bg_threads_txn(
 	conf_t *conf,
-	namedb_txn_t *txn
-=======
-/*!
- * Gets the configured number of worker threads.
- *
- * \param[in] conf  Configuration.
- * \param[in] txn   Configuration DB transaction.
- *
- * \return Number of threads.
- */
-size_t conf_bg_threads_txn(
-	conf_t *conf,
 	knot_db_txn_t *txn
->>>>>>> 5d11f548
 );
 static inline size_t conf_bg_threads(
 	conf_t *conf)
@@ -715,11 +586,6 @@
 	return conf_bg_threads_txn(conf, &conf->read_txn);
 }
 
-<<<<<<< HEAD
-int conf_user_txn(
-	conf_t *conf,
-	namedb_txn_t *txn,
-=======
 /*!
  * Gets the configured user and group identifiers.
  *
@@ -733,7 +599,6 @@
 int conf_user_txn(
 	conf_t *conf,
 	knot_db_txn_t *txn,
->>>>>>> 5d11f548
 	int *uid,
 	int *gid
 );
@@ -745,11 +610,6 @@
 	return conf_user_txn(conf, &conf->read_txn, uid, gid);
 }
 
-<<<<<<< HEAD
-conf_remote_t conf_remote_txn(
-	conf_t *conf,
-	namedb_txn_t *txn,
-=======
 /*!
  * Gets the remote parameters for the given identifier.
  *
@@ -763,7 +623,6 @@
 conf_remote_t conf_remote_txn(
 	conf_t *conf,
 	knot_db_txn_t *txn,
->>>>>>> 5d11f548
 	conf_val_t *id,
 	size_t index
 );
