/*  Copyright (C) 2015 CZ.NIC, z.s.p.o. <knot-dns@labs.nic.cz>

    This program is free software: you can redistribute it and/or modify
    it under the terms of the GNU General Public License as published by
    the Free Software Foundation, either version 3 of the License, or
    (at your option) any later version.

    This program is distributed in the hope that it will be useful,
    but WITHOUT ANY WARRANTY; without even the implied warranty of
    MERCHANTABILITY or FITNESS FOR A PARTICULAR PURPOSE.  See the
    GNU General Public License for more details.

    You should have received a copy of the GNU General Public License
    along with this program.  If not, see <http://www.gnu.org/licenses/>.
*/

#include <limits.h>
#include <stdbool.h>
#include <stdlib.h>
#include <stdint.h>

#include "knot/conf/scheme.h"
#include "knot/conf/tools.h"
#include "knot/common/log.h"
#include "knot/server/rrl.h"
#include "knot/updates/acl.h"
#include "libknot/rrtype/opt.h"
#include "dnssec/lib/dnssec/tsig.h"

#include "knot/modules/synth_record.h"
#include "knot/modules/dnsproxy.h"
#include "knot/modules/online_sign/module.h"
#ifdef HAVE_ROSEDB
#include "knot/modules/rosedb.h"
#endif
#if USE_DNSTAP
#include "knot/modules/dnstap.h"
#endif

static const knot_lookup_t key_algs[] = {
	{ DNSSEC_TSIG_HMAC_MD5,    "hmac-md5" },
	{ DNSSEC_TSIG_HMAC_SHA1,   "hmac-sha1" },
	{ DNSSEC_TSIG_HMAC_SHA224, "hmac-sha224" },
	{ DNSSEC_TSIG_HMAC_SHA256, "hmac-sha256" },
	{ DNSSEC_TSIG_HMAC_SHA384, "hmac-sha384" },
	{ DNSSEC_TSIG_HMAC_SHA512, "hmac-sha512" },
	{ 0, NULL }
};

<<<<<<< HEAD
static const lookup_table_t acl_actions[] = {
	{ ACL_ACTION_NOTIFY,   "notify" },
	{ ACL_ACTION_TRANSFER, "transfer" },
	{ ACL_ACTION_UPDATE,   "update" },
	{ ACL_ACTION_CONTROL,  "control" },
=======
const knot_lookup_t acl_actions[] = {
	{ ACL_ACTION_NOTIFY,   "notify" },
	{ ACL_ACTION_TRANSFER, "transfer" },
	{ ACL_ACTION_UPDATE,   "update" },
>>>>>>> 5d11f548
	{ 0, NULL }
};

static const knot_lookup_t serial_policies[] = {
	{ SERIAL_POLICY_INCREMENT, "increment" },
	{ SERIAL_POLICY_UNIXTIME,  "unixtime" },
	{ 0, NULL }
};

static const knot_lookup_t log_severities[] = {
	{ LOG_UPTO(LOG_CRIT),    "critical" },
	{ LOG_UPTO(LOG_ERR),     "error" },
	{ LOG_UPTO(LOG_WARNING), "warning" },
	{ LOG_UPTO(LOG_NOTICE),  "notice" },
	{ LOG_UPTO(LOG_INFO),    "info" },
	{ LOG_UPTO(LOG_DEBUG),   "debug" },
	{ 0, NULL }
};

static const yp_item_t desc_server[] = {
	{ C_IDENT,               YP_TSTR,  YP_VNONE },
	{ C_VERSION,             YP_TSTR,  YP_VNONE },
<<<<<<< HEAD
	{ C_NSID,                YP_TDATA, YP_VDATA = { 0, NULL, hex_text_to_bin,
	                                                hex_text_to_txt } },
=======
	{ C_NSID,                YP_THEX,  YP_VNONE },
>>>>>>> 5d11f548
	{ C_RUNDIR,              YP_TSTR,  YP_VSTR = { RUN_DIR } },
	{ C_USER,                YP_TSTR,  YP_VNONE },
	{ C_PIDFILE,             YP_TSTR,  YP_VSTR = { "knot.pid" } },
	{ C_UDP_WORKERS,         YP_TINT,  YP_VINT = { 1, 255, YP_NIL } },
	{ C_TCP_WORKERS,         YP_TINT,  YP_VINT = { 1, 255, YP_NIL } },
	{ C_BG_WORKERS,          YP_TINT,  YP_VINT = { 1, 255, YP_NIL } },
	{ C_ASYNC_START,         YP_TBOOL, YP_VNONE },
	{ C_TCP_HSHAKE_TIMEOUT,  YP_TINT,  YP_VINT = { 0, INT32_MAX, 5, YP_STIME } },
<<<<<<< HEAD
	{ C_TCP_REPLY_TIMEOUT,   YP_TINT,  YP_VINT = { 0, INT32_MAX, 10, YP_STIME } },
	{ C_TCP_IDLE_TIMEOUT,    YP_TINT,  YP_VINT = { 0, INT32_MAX, 20, YP_STIME } },
=======
	{ C_TCP_IDLE_TIMEOUT,    YP_TINT,  YP_VINT = { 0, INT32_MAX, 20, YP_STIME } },
	{ C_TCP_REPLY_TIMEOUT,   YP_TINT,  YP_VINT = { 0, INT32_MAX, 10, YP_STIME } },
>>>>>>> 5d11f548
	{ C_MAX_TCP_CLIENTS,     YP_TINT,  YP_VINT = { 0, INT32_MAX, 100 } },
	{ C_MAX_UDP_PAYLOAD,     YP_TINT,  YP_VINT = { KNOT_EDNS_MIN_UDP_PAYLOAD,
	                                               KNOT_EDNS_MAX_UDP_PAYLOAD,
	                                               4096, YP_SSIZE } },
	{ C_RATE_LIMIT,          YP_TINT,  YP_VINT = { 0, INT32_MAX, 0 } },
<<<<<<< HEAD
	{ C_RATE_LIMIT_SLIP,     YP_TINT,  YP_VINT = { 1, RRL_SLIP_MAX, 1 } },
	{ C_RATE_LIMIT_TBL_SIZE, YP_TINT,  YP_VINT = { 1, INT32_MAX, 393241 } },
	{ C_LISTEN,              YP_TADDR, YP_VADDR = { 53 }, YP_FMULTI },
	{ C_COMMENT,             YP_TSTR,  YP_VNONE },
=======
	{ C_RATE_LIMIT_SLIP,     YP_TINT,  YP_VINT = { 0, RRL_SLIP_MAX, 1 } },
	{ C_RATE_LIMIT_TBL_SIZE, YP_TINT,  YP_VINT = { 1, INT32_MAX, 393241 } },
	{ C_LISTEN,              YP_TADDR, YP_VADDR = { 53 }, YP_FMULTI },
	{ C_COMMENT,             YP_TSTR,  YP_VNONE },
	{ NULL }
};

static const yp_item_t desc_control[] = {
	{ C_LISTEN,  YP_TSTR, YP_VSTR = { "knot.sock" } },
	{ C_COMMENT, YP_TSTR, YP_VNONE },
	{ NULL }
};

static const yp_item_t desc_log[] = {
	{ C_TARGET,  YP_TSTR, YP_VNONE },
	{ C_SERVER,  YP_TOPT, YP_VOPT = { log_severities, 0 } },
	{ C_ZONE,    YP_TOPT, YP_VOPT = { log_severities, 0 } },
	{ C_ANY,     YP_TOPT, YP_VOPT = { log_severities, 0 } },
	{ C_COMMENT, YP_TSTR, YP_VNONE },
>>>>>>> 5d11f548
	{ NULL }
};

static const yp_item_t desc_key[] = {
	{ C_ID,      YP_TDNAME, YP_VNONE },
	{ C_ALG,     YP_TOPT,   YP_VOPT = { key_algs, DNSSEC_TSIG_UNKNOWN } },
	{ C_SECRET,  YP_TB64,   YP_VNONE },
	{ C_COMMENT, YP_TSTR,   YP_VNONE },
	{ NULL }
};

static const yp_item_t desc_acl[] = {
	{ C_ID,      YP_TSTR,  YP_VNONE },
<<<<<<< HEAD
	{ C_ADDR,    YP_TNET,  YP_VNONE, YP_FMULTI },
	{ C_KEY,     YP_TREF,  YP_VREF = { C_KEY }, YP_FMULTI, { check_ref } },
	{ C_ACTION,  YP_TOPT,  YP_VOPT = { acl_actions, ACL_ACTION_NONE }, YP_FMULTI },
	{ C_DENY,    YP_TBOOL, YP_VNONE },
	{ C_COMMENT, YP_TSTR,  YP_VNONE },
	{ NULL }
};

static const yp_item_t desc_control[] = {
	{ C_LISTEN,  YP_TADDR, YP_VADDR = { REMOTE_PORT, REMOTE_SOCKET } },
	{ C_ACL,     YP_TREF,  YP_VREF = { C_ACL }, YP_FMULTI, { check_ref } },
=======
	{ C_ADDR,    YP_TDATA, YP_VDATA = { 0, NULL, addr_range_to_bin,
	                                    addr_range_to_txt }, YP_FMULTI },
	{ C_KEY,     YP_TREF,  YP_VREF = { C_KEY }, YP_FMULTI, { check_ref } },
	{ C_ACTION,  YP_TOPT,  YP_VOPT = { acl_actions, ACL_ACTION_NONE }, YP_FMULTI },
	{ C_DENY,    YP_TBOOL, YP_VNONE },
>>>>>>> 5d11f548
	{ C_COMMENT, YP_TSTR,  YP_VNONE },
	{ NULL }
};

static const yp_item_t desc_remote[] = {
	{ C_ID,      YP_TSTR,  YP_VNONE },
	{ C_ADDR,    YP_TADDR, YP_VADDR = { 53 }, YP_FMULTI },
	{ C_VIA,     YP_TADDR, YP_VNONE, YP_FMULTI },
	{ C_KEY,     YP_TREF,  YP_VREF = { C_KEY }, YP_FNONE, { check_ref } },
	{ C_COMMENT, YP_TSTR,  YP_VNONE },
	{ NULL }
};

#define ZONE_ITEMS \
	{ C_FILE,                YP_TSTR,  YP_VNONE }, \
	{ C_STORAGE,             YP_TSTR,  YP_VSTR = { STORAGE_DIR } }, \
	{ C_MASTER,              YP_TREF,  YP_VREF = { C_RMT }, YP_FMULTI, { check_ref } }, \
	{ C_DDNS_MASTER,         YP_TREF,  YP_VREF = { C_RMT }, YP_FNONE, { check_ref } }, \
	{ C_NOTIFY,              YP_TREF,  YP_VREF = { C_RMT }, YP_FMULTI, { check_ref } }, \
	{ C_ACL,                 YP_TREF,  YP_VREF = { C_ACL }, YP_FMULTI, { check_ref } }, \
	{ C_SEM_CHECKS,          YP_TBOOL, YP_VNONE }, \
	{ C_DISABLE_ANY,         YP_TBOOL, YP_VNONE }, \
	{ C_ZONEFILE_SYNC,       YP_TINT,  YP_VINT = { -1, INT32_MAX, 0, YP_STIME } }, \
	{ C_IXFR_DIFF,           YP_TBOOL, YP_VNONE }, \
	{ C_MAX_JOURNAL_SIZE,    YP_TINT,  YP_VINT = { 0, INT64_MAX, INT64_MAX, YP_SSIZE } }, \
	{ C_DNSSEC_SIGNING,      YP_TBOOL, YP_VNONE }, \
	{ C_KASP_DB,             YP_TSTR,  YP_VSTR = { "keys" } }, \
	{ C_SERIAL_POLICY,       YP_TOPT,  YP_VOPT = { serial_policies, SERIAL_POLICY_INCREMENT } }, \
	{ C_REQUEST_EDNS_OPTION, YP_TDATA, YP_VDATA = { 0, NULL, edns_opt_to_bin, edns_opt_to_txt } }, \
	{ C_MODULE,              YP_TDATA, YP_VDATA = { 0, NULL, mod_id_to_bin, mod_id_to_txt }, \
	                                   YP_FMULTI, { check_modref } }, \
	{ C_COMMENT,             YP_TSTR,  YP_VNONE },

static const yp_item_t desc_template[] = {
	{ C_ID, YP_TSTR, YP_VNONE },
	ZONE_ITEMS
<<<<<<< HEAD
=======
	{ C_TIMER_DB,            YP_TSTR,  YP_VSTR = { "timers" } }, \
>>>>>>> 5d11f548
	{ C_GLOBAL_MODULE,       YP_TDATA, YP_VDATA = { 0, NULL, mod_id_to_bin, mod_id_to_txt }, \
	                                   YP_FMULTI, { check_modref } }, \
	{ NULL }
};

static const yp_item_t desc_zone[] = {
	{ C_DOMAIN, YP_TDNAME, YP_VNONE },
	{ C_TPL,    YP_TREF,   YP_VREF = { C_TPL }, YP_FNONE, { check_ref } },
	ZONE_ITEMS
	{ NULL }
};

<<<<<<< HEAD
static const yp_item_t desc_log[] = {
	{ C_TARGET,  YP_TSTR, YP_VNONE },
	{ C_SERVER,  YP_TOPT, YP_VOPT = { log_severities, 0 } },
	{ C_ZONE,    YP_TOPT, YP_VOPT = { log_severities, 0 } },
	{ C_ANY,     YP_TOPT, YP_VOPT = { log_severities, 0 } },
	{ C_COMMENT, YP_TSTR, YP_VNONE },
	{ NULL }
};

const yp_item_t conf_scheme[] = {
	{ C_SRV,  YP_TGRP, YP_VGRP = { desc_server } },
	{ C_LOG,  YP_TGRP, YP_VGRP = { desc_log }, YP_FMULTI },
	{ C_KEY,  YP_TGRP, YP_VGRP = { desc_key }, YP_FMULTI },
	{ C_ACL,  YP_TGRP, YP_VGRP = { desc_acl }, YP_FMULTI },
	{ C_CTL,  YP_TGRP, YP_VGRP = { desc_control } },
=======
const yp_item_t conf_scheme[] = {
	{ C_SRV,  YP_TGRP, YP_VGRP = { desc_server } },
	{ C_CTL,  YP_TGRP, YP_VGRP = { desc_control } },
	{ C_LOG,  YP_TGRP, YP_VGRP = { desc_log }, YP_FMULTI },
	{ C_KEY,  YP_TGRP, YP_VGRP = { desc_key }, YP_FMULTI, { check_key } },
	{ C_ACL,  YP_TGRP, YP_VGRP = { desc_acl }, YP_FMULTI, { check_acl } },
>>>>>>> 5d11f548
	{ C_RMT,  YP_TGRP, YP_VGRP = { desc_remote }, YP_FMULTI, { check_remote } },
/* MODULES */
	{ C_MOD_SYNTH_RECORD, YP_TGRP, YP_VGRP = { scheme_mod_synth_record }, YP_FMULTI,
	                                         { check_mod_synth_record } },
	{ C_MOD_DNSPROXY,     YP_TGRP, YP_VGRP = { scheme_mod_dnsproxy }, YP_FMULTI,
	                                         { check_mod_dnsproxy } },
#if HAVE_ROSEDB
	{ C_MOD_ROSEDB,       YP_TGRP, YP_VGRP = { scheme_mod_rosedb }, YP_FMULTI,
	                                         { check_mod_rosedb } },
#endif
#if USE_DNSTAP
	{ C_MOD_DNSTAP,       YP_TGRP, YP_VGRP = { scheme_mod_dnstap }, YP_FMULTI,
	                                         { check_mod_dnstap } },
#endif
	{ C_MOD_ONLINE_SIGN,  YP_TGRP, YP_VGRP = { scheme_mod_online_sign }, YP_FMULTI },
/***********/
<<<<<<< HEAD
	{ C_TPL,  YP_TGRP, YP_VGRP = { desc_template }, YP_FMULTI },
=======
	{ C_TPL,  YP_TGRP, YP_VGRP = { desc_template }, YP_FMULTI, { check_template } },
>>>>>>> 5d11f548
	{ C_ZONE, YP_TGRP, YP_VGRP = { desc_zone }, YP_FMULTI, { check_zone } },
	{ C_INCL, YP_TSTR, YP_VNONE, YP_FNONE, { include_file } },
	{ NULL }
};<|MERGE_RESOLUTION|>--- conflicted
+++ resolved
@@ -47,18 +47,10 @@
 	{ 0, NULL }
 };
 
-<<<<<<< HEAD
-static const lookup_table_t acl_actions[] = {
-	{ ACL_ACTION_NOTIFY,   "notify" },
-	{ ACL_ACTION_TRANSFER, "transfer" },
-	{ ACL_ACTION_UPDATE,   "update" },
-	{ ACL_ACTION_CONTROL,  "control" },
-=======
 const knot_lookup_t acl_actions[] = {
 	{ ACL_ACTION_NOTIFY,   "notify" },
 	{ ACL_ACTION_TRANSFER, "transfer" },
 	{ ACL_ACTION_UPDATE,   "update" },
->>>>>>> 5d11f548
 	{ 0, NULL }
 };
 
@@ -81,12 +73,7 @@
 static const yp_item_t desc_server[] = {
 	{ C_IDENT,               YP_TSTR,  YP_VNONE },
 	{ C_VERSION,             YP_TSTR,  YP_VNONE },
-<<<<<<< HEAD
-	{ C_NSID,                YP_TDATA, YP_VDATA = { 0, NULL, hex_text_to_bin,
-	                                                hex_text_to_txt } },
-=======
 	{ C_NSID,                YP_THEX,  YP_VNONE },
->>>>>>> 5d11f548
 	{ C_RUNDIR,              YP_TSTR,  YP_VSTR = { RUN_DIR } },
 	{ C_USER,                YP_TSTR,  YP_VNONE },
 	{ C_PIDFILE,             YP_TSTR,  YP_VSTR = { "knot.pid" } },
@@ -95,24 +82,13 @@
 	{ C_BG_WORKERS,          YP_TINT,  YP_VINT = { 1, 255, YP_NIL } },
 	{ C_ASYNC_START,         YP_TBOOL, YP_VNONE },
 	{ C_TCP_HSHAKE_TIMEOUT,  YP_TINT,  YP_VINT = { 0, INT32_MAX, 5, YP_STIME } },
-<<<<<<< HEAD
-	{ C_TCP_REPLY_TIMEOUT,   YP_TINT,  YP_VINT = { 0, INT32_MAX, 10, YP_STIME } },
-	{ C_TCP_IDLE_TIMEOUT,    YP_TINT,  YP_VINT = { 0, INT32_MAX, 20, YP_STIME } },
-=======
 	{ C_TCP_IDLE_TIMEOUT,    YP_TINT,  YP_VINT = { 0, INT32_MAX, 20, YP_STIME } },
 	{ C_TCP_REPLY_TIMEOUT,   YP_TINT,  YP_VINT = { 0, INT32_MAX, 10, YP_STIME } },
->>>>>>> 5d11f548
 	{ C_MAX_TCP_CLIENTS,     YP_TINT,  YP_VINT = { 0, INT32_MAX, 100 } },
 	{ C_MAX_UDP_PAYLOAD,     YP_TINT,  YP_VINT = { KNOT_EDNS_MIN_UDP_PAYLOAD,
 	                                               KNOT_EDNS_MAX_UDP_PAYLOAD,
 	                                               4096, YP_SSIZE } },
 	{ C_RATE_LIMIT,          YP_TINT,  YP_VINT = { 0, INT32_MAX, 0 } },
-<<<<<<< HEAD
-	{ C_RATE_LIMIT_SLIP,     YP_TINT,  YP_VINT = { 1, RRL_SLIP_MAX, 1 } },
-	{ C_RATE_LIMIT_TBL_SIZE, YP_TINT,  YP_VINT = { 1, INT32_MAX, 393241 } },
-	{ C_LISTEN,              YP_TADDR, YP_VADDR = { 53 }, YP_FMULTI },
-	{ C_COMMENT,             YP_TSTR,  YP_VNONE },
-=======
 	{ C_RATE_LIMIT_SLIP,     YP_TINT,  YP_VINT = { 0, RRL_SLIP_MAX, 1 } },
 	{ C_RATE_LIMIT_TBL_SIZE, YP_TINT,  YP_VINT = { 1, INT32_MAX, 393241 } },
 	{ C_LISTEN,              YP_TADDR, YP_VADDR = { 53 }, YP_FMULTI },
@@ -132,7 +108,6 @@
 	{ C_ZONE,    YP_TOPT, YP_VOPT = { log_severities, 0 } },
 	{ C_ANY,     YP_TOPT, YP_VOPT = { log_severities, 0 } },
 	{ C_COMMENT, YP_TSTR, YP_VNONE },
->>>>>>> 5d11f548
 	{ NULL }
 };
 
@@ -146,25 +121,11 @@
 
 static const yp_item_t desc_acl[] = {
 	{ C_ID,      YP_TSTR,  YP_VNONE },
-<<<<<<< HEAD
-	{ C_ADDR,    YP_TNET,  YP_VNONE, YP_FMULTI },
-	{ C_KEY,     YP_TREF,  YP_VREF = { C_KEY }, YP_FMULTI, { check_ref } },
-	{ C_ACTION,  YP_TOPT,  YP_VOPT = { acl_actions, ACL_ACTION_NONE }, YP_FMULTI },
-	{ C_DENY,    YP_TBOOL, YP_VNONE },
-	{ C_COMMENT, YP_TSTR,  YP_VNONE },
-	{ NULL }
-};
-
-static const yp_item_t desc_control[] = {
-	{ C_LISTEN,  YP_TADDR, YP_VADDR = { REMOTE_PORT, REMOTE_SOCKET } },
-	{ C_ACL,     YP_TREF,  YP_VREF = { C_ACL }, YP_FMULTI, { check_ref } },
-=======
 	{ C_ADDR,    YP_TDATA, YP_VDATA = { 0, NULL, addr_range_to_bin,
 	                                    addr_range_to_txt }, YP_FMULTI },
 	{ C_KEY,     YP_TREF,  YP_VREF = { C_KEY }, YP_FMULTI, { check_ref } },
 	{ C_ACTION,  YP_TOPT,  YP_VOPT = { acl_actions, ACL_ACTION_NONE }, YP_FMULTI },
 	{ C_DENY,    YP_TBOOL, YP_VNONE },
->>>>>>> 5d11f548
 	{ C_COMMENT, YP_TSTR,  YP_VNONE },
 	{ NULL }
 };
@@ -201,10 +162,7 @@
 static const yp_item_t desc_template[] = {
 	{ C_ID, YP_TSTR, YP_VNONE },
 	ZONE_ITEMS
-<<<<<<< HEAD
-=======
 	{ C_TIMER_DB,            YP_TSTR,  YP_VSTR = { "timers" } }, \
->>>>>>> 5d11f548
 	{ C_GLOBAL_MODULE,       YP_TDATA, YP_VDATA = { 0, NULL, mod_id_to_bin, mod_id_to_txt }, \
 	                                   YP_FMULTI, { check_modref } }, \
 	{ NULL }
@@ -217,30 +175,12 @@
 	{ NULL }
 };
 
-<<<<<<< HEAD
-static const yp_item_t desc_log[] = {
-	{ C_TARGET,  YP_TSTR, YP_VNONE },
-	{ C_SERVER,  YP_TOPT, YP_VOPT = { log_severities, 0 } },
-	{ C_ZONE,    YP_TOPT, YP_VOPT = { log_severities, 0 } },
-	{ C_ANY,     YP_TOPT, YP_VOPT = { log_severities, 0 } },
-	{ C_COMMENT, YP_TSTR, YP_VNONE },
-	{ NULL }
-};
-
-const yp_item_t conf_scheme[] = {
-	{ C_SRV,  YP_TGRP, YP_VGRP = { desc_server } },
-	{ C_LOG,  YP_TGRP, YP_VGRP = { desc_log }, YP_FMULTI },
-	{ C_KEY,  YP_TGRP, YP_VGRP = { desc_key }, YP_FMULTI },
-	{ C_ACL,  YP_TGRP, YP_VGRP = { desc_acl }, YP_FMULTI },
-	{ C_CTL,  YP_TGRP, YP_VGRP = { desc_control } },
-=======
 const yp_item_t conf_scheme[] = {
 	{ C_SRV,  YP_TGRP, YP_VGRP = { desc_server } },
 	{ C_CTL,  YP_TGRP, YP_VGRP = { desc_control } },
 	{ C_LOG,  YP_TGRP, YP_VGRP = { desc_log }, YP_FMULTI },
 	{ C_KEY,  YP_TGRP, YP_VGRP = { desc_key }, YP_FMULTI, { check_key } },
 	{ C_ACL,  YP_TGRP, YP_VGRP = { desc_acl }, YP_FMULTI, { check_acl } },
->>>>>>> 5d11f548
 	{ C_RMT,  YP_TGRP, YP_VGRP = { desc_remote }, YP_FMULTI, { check_remote } },
 /* MODULES */
 	{ C_MOD_SYNTH_RECORD, YP_TGRP, YP_VGRP = { scheme_mod_synth_record }, YP_FMULTI,
@@ -257,11 +197,7 @@
 #endif
 	{ C_MOD_ONLINE_SIGN,  YP_TGRP, YP_VGRP = { scheme_mod_online_sign }, YP_FMULTI },
 /***********/
-<<<<<<< HEAD
-	{ C_TPL,  YP_TGRP, YP_VGRP = { desc_template }, YP_FMULTI },
-=======
 	{ C_TPL,  YP_TGRP, YP_VGRP = { desc_template }, YP_FMULTI, { check_template } },
->>>>>>> 5d11f548
 	{ C_ZONE, YP_TGRP, YP_VGRP = { desc_zone }, YP_FMULTI, { check_zone } },
 	{ C_INCL, YP_TSTR, YP_VNONE, YP_FNONE, { include_file } },
 	{ NULL }
