--- conflicted
+++ resolved
@@ -23,20 +23,12 @@
 #include "knot/common/log.h"
 #include "knot/server/dthreads.h"
 #include "libknot/libknot.h"
-<<<<<<< HEAD
-#include "libknot/internal/macros.h"
-#include "libknot/internal/mem.h"
-#include "libknot/internal/sockaddr.h"
-#include "libknot/internal/strlcat.h"
-#include "libknot/yparser/yptrafo.h"
-=======
 #include "libknot/yparser/yptrafo.h"
 #include "contrib/macros.h"
 #include "contrib/sockaddr.h"
 #include "contrib/string.h"
 #include "contrib/wire_ctx.h"
 #include "contrib/openbsd/strlcat.h"
->>>>>>> 5d11f548
 
 /*! Configuration specific logging. */
 #define CONF_LOG(severity, msg, ...) do { \
@@ -49,11 +41,7 @@
 
 conf_val_t conf_get_txn(
 	conf_t *conf,
-<<<<<<< HEAD
-	namedb_txn_t *txn,
-=======
-	knot_db_txn_t *txn,
->>>>>>> 5d11f548
+	knot_db_txn_t *txn,
 	const yp_name_t *key0_name,
 	const yp_name_t *key1_name)
 {
@@ -65,11 +53,7 @@
 		return val;
 	}
 
-<<<<<<< HEAD
-	val.code = conf_db_get(conf, txn, key0_name, key1_name, NULL, 0, &val);
-=======
 	conf_db_get(conf, txn, key0_name, key1_name, NULL, 0, &val);
->>>>>>> 5d11f548
 	switch (val.code) {
 	default:
 		CONF_LOG(LOG_ERR, "failed to read '%s/%s' (%s)",
@@ -83,11 +67,7 @@
 
 conf_val_t conf_rawid_get_txn(
 	conf_t *conf,
-<<<<<<< HEAD
-	namedb_txn_t *txn,
-=======
-	knot_db_txn_t *txn,
->>>>>>> 5d11f548
+	knot_db_txn_t *txn,
 	const yp_name_t *key0_name,
 	const yp_name_t *key1_name,
 	const uint8_t *id,
@@ -101,11 +81,7 @@
 		return val;
 	}
 
-<<<<<<< HEAD
-	val.code = conf_db_get(conf, txn, key0_name, key1_name, id, id_len, &val);
-=======
 	conf_db_get(conf, txn, key0_name, key1_name, id, id_len, &val);
->>>>>>> 5d11f548
 	switch (val.code) {
 	default:
 		CONF_LOG(LOG_ERR, "failed to read '%s/%s' with identifier (%s)",
@@ -119,11 +95,7 @@
 
 conf_val_t conf_id_get_txn(
 	conf_t *conf,
-<<<<<<< HEAD
-	namedb_txn_t *txn,
-=======
-	knot_db_txn_t *txn,
->>>>>>> 5d11f548
+	knot_db_txn_t *txn,
 	const yp_name_t *key0_name,
 	const yp_name_t *key1_name,
 	conf_val_t *id)
@@ -137,16 +109,9 @@
 		return val;
 	}
 
-<<<<<<< HEAD
-	conf_db_val(id);
-
-	val.code = conf_db_get(conf, txn, key0_name, key1_name, id->data,
-	                       id->len, &val);
-=======
 	conf_val(id);
 
 	conf_db_get(conf, txn, key0_name, key1_name, id->data, id->len, &val);
->>>>>>> 5d11f548
 	switch (val.code) {
 	default:
 		CONF_LOG(LOG_ERR, "failed to read '%s/%s' with identifier (%s)",
@@ -160,11 +125,7 @@
 
 conf_val_t conf_mod_get_txn(
 	conf_t *conf,
-<<<<<<< HEAD
-	namedb_txn_t *txn,
-=======
-	knot_db_txn_t *txn,
->>>>>>> 5d11f548
+	knot_db_txn_t *txn,
 	const yp_name_t *key1_name,
 	const conf_mod_id_t *mod_id)
 {
@@ -176,13 +137,8 @@
 		return val;
 	}
 
-<<<<<<< HEAD
-	val.code = conf_db_get(conf, txn, mod_id->name, key1_name, mod_id->data,
-	                       mod_id->len, &val);
-=======
 	conf_db_get(conf, txn, mod_id->name, key1_name, mod_id->data, mod_id->len,
 	            &val);
->>>>>>> 5d11f548
 	switch (val.code) {
 	default:
 		CONF_LOG(LOG_ERR, "failed to read '%s/%s' (%s)",
@@ -196,11 +152,7 @@
 
 conf_val_t conf_zone_get_txn(
 	conf_t *conf,
-<<<<<<< HEAD
-	namedb_txn_t *txn,
-=======
-	knot_db_txn_t *txn,
->>>>>>> 5d11f548
+	knot_db_txn_t *txn,
 	const yp_name_t *key1_name,
 	const knot_dname_t *dname)
 {
@@ -215,11 +167,7 @@
 	int dname_size = knot_dname_size(dname);
 
 	// Try to get explicit value.
-<<<<<<< HEAD
-	val.code = conf_db_get(conf, txn, C_ZONE, key1_name, dname, dname_size, &val);
-=======
 	conf_db_get(conf, txn, C_ZONE, key1_name, dname, dname_size, &val);
->>>>>>> 5d11f548
 	switch (val.code) {
 	case KNOT_EOK:
 		return val;
@@ -232,22 +180,12 @@
 	}
 
 	// Check if a template is available.
-<<<<<<< HEAD
-	val.code = conf_db_get(conf, txn, C_ZONE, C_TPL, dname, dname_size, &val);
-	switch (val.code) {
-	case KNOT_EOK:
-		// Use the specified template.
-		conf_db_val(&val);
-		val.code = conf_db_get(conf, txn, C_TPL, key1_name,
-		                       val.data, val.len, &val);
-=======
 	conf_db_get(conf, txn, C_ZONE, C_TPL, dname, dname_size, &val);
 	switch (val.code) {
 	case KNOT_EOK:
 		// Use the specified template.
 		conf_val(&val);
 		conf_db_get(conf, txn, C_TPL, key1_name, val.data, val.len, &val);
->>>>>>> 5d11f548
 		break;
 	default:
 		CONF_LOG_ZONE(LOG_ERR, dname, "failed to read '%s/%s' (%s)",
@@ -255,13 +193,8 @@
 		// FALLTHROUGH
 	case KNOT_ENOENT:
 		// Use the default template.
-<<<<<<< HEAD
-		val.code = conf_db_get(conf, txn, C_TPL, key1_name,
-		                       CONF_DEFAULT_ID + 1, CONF_DEFAULT_ID[0], &val);
-=======
 		conf_db_get(conf, txn, C_TPL, key1_name, CONF_DEFAULT_ID + 1,
 		            CONF_DEFAULT_ID[0], &val);
->>>>>>> 5d11f548
 	}
 
 	switch (val.code) {
@@ -279,11 +212,7 @@
 
 conf_val_t conf_default_get_txn(
 	conf_t *conf,
-<<<<<<< HEAD
-	namedb_txn_t *txn,
-=======
-	knot_db_txn_t *txn,
->>>>>>> 5d11f548
+	knot_db_txn_t *txn,
 	const yp_name_t *key1_name)
 {
 	conf_val_t val = { NULL };
@@ -294,13 +223,8 @@
 		return val;
 	}
 
-<<<<<<< HEAD
-	val.code = conf_db_get(conf, txn, C_TPL, key1_name,
-	                       CONF_DEFAULT_ID + 1, CONF_DEFAULT_ID[0], &val);
-=======
 	conf_db_get(conf, txn, C_TPL, key1_name, CONF_DEFAULT_ID + 1,
 	            CONF_DEFAULT_ID[0], &val);
->>>>>>> 5d11f548
 	switch (val.code) {
 	default:
 		CONF_LOG(LOG_ERR, "failed to read default '%s/%s' (%s)",
@@ -316,30 +240,10 @@
 
 size_t conf_id_count_txn(
 	conf_t *conf,
-<<<<<<< HEAD
-	namedb_txn_t *txn,
+	knot_db_txn_t *txn,
 	const yp_name_t *key0_name)
 {
 	size_t count = 0;
-	conf_iter_t iter = { NULL };
-
-	int ret = conf_db_iter_begin(conf, txn, key0_name, &iter);
-	switch (ret) {
-	case KNOT_EOK:
-		break;
-	default:
-		CONF_LOG(LOG_ERR, "failed to iterate through '%s' (%s)",
-		         key0_name + 1, knot_strerror(ret));
-		// FALLTHROUGH
-	case KNOT_ENOENT:
-		return count;
-	}
-=======
-	knot_db_txn_t *txn,
-	const yp_name_t *key0_name)
-{
-	size_t count = 0;
->>>>>>> 5d11f548
 
 	for (conf_iter_t iter = conf_iter_txn(conf, txn, key0_name);
 	     iter.code == KNOT_EOK; conf_iter_next(conf, &iter)) {
@@ -351,20 +255,12 @@
 
 conf_iter_t conf_iter_txn(
 	conf_t *conf,
-<<<<<<< HEAD
-	namedb_txn_t *txn,
-=======
-	knot_db_txn_t *txn,
->>>>>>> 5d11f548
+	knot_db_txn_t *txn,
 	const yp_name_t *key0_name)
 {
 	conf_iter_t iter = { NULL };
 
-<<<<<<< HEAD
-	iter.code = conf_db_iter_begin(conf, txn, key0_name, &iter);
-=======
 	(void)conf_db_iter_begin(conf, txn, key0_name, &iter);
->>>>>>> 5d11f548
 	switch (iter.code) {
 	default:
 		CONF_LOG(LOG_ERR, "failed to iterate thgrough '%s' (%s)",
@@ -606,13 +502,8 @@
 	conf_val_t *val,
 	size_t *len)
 {
-<<<<<<< HEAD
-	assert(val != NULL && val->item != NULL);
-	assert(val->item->type == YP_TINT ||
-=======
 	assert(val != NULL && val->item != NULL && len != NULL);
 	assert(val->item->type == YP_THEX || val->item->type == YP_TB64 ||
->>>>>>> 5d11f548
 	       (val->item->type == YP_TREF &&
 	        (val->item->var.r.ref->var.g.id->type == YP_THEX ||
 	         val->item->var.r.ref->var.g.id->type == YP_TB64)));
@@ -632,11 +523,7 @@
 	size_t *len)
 {
 	assert(val != NULL && val->item != NULL);
-<<<<<<< HEAD
-	assert(val->item->type == YP_TBOOL ||
-=======
 	assert(val->item->type == YP_TDATA ||
->>>>>>> 5d11f548
 	       (val->item->type == YP_TREF &&
 	        val->item->var.r.ref->var.g.id->type == YP_TDATA));
 
@@ -655,11 +542,7 @@
 	const char *sock_base_dir)
 {
 	assert(val != NULL && val->item != NULL);
-<<<<<<< HEAD
-	assert(val->item->type == YP_TOPT ||
-=======
 	assert(val->item->type == YP_TADDR ||
->>>>>>> 5d11f548
 	       (val->item->type == YP_TREF &&
 	        val->item->var.r.ref->var.g.id->type == YP_TADDR));
 
@@ -704,14 +587,9 @@
 	struct sockaddr_storage *max_ss,
 	int *prefix_len)
 {
-<<<<<<< HEAD
-	assert(val != NULL && val->item != NULL);
-	assert(val->item->type == YP_TSTR ||
-=======
 	assert(val != NULL && val->item != NULL && max_ss != NULL &&
 	       prefix_len != NULL);
 	assert(val->item->type == YP_TDATA ||
->>>>>>> 5d11f548
 	       (val->item->type == YP_TREF &&
 	        val->item->var.r.ref->var.g.id->type == YP_TDATA));
 
@@ -747,38 +625,6 @@
 	return out;
 }
 
-<<<<<<< HEAD
-const knot_dname_t* conf_dname(
-	conf_val_t *val)
-{
-	assert(val != NULL && val->item != NULL);
-	assert(val->item->type == YP_TDNAME ||
-	       (val->item->type == YP_TREF &&
-	        val->item->var.r.ref->var.g.id->type == YP_TDNAME));
-
-	if (val->code == KNOT_EOK) {
-		conf_db_val(val);
-		return yp_dname(val->data);
-	} else {
-		return (const knot_dname_t *)val->item->var.d.dflt;
-	}
-}
-
-void conf_data(
-	conf_val_t *val)
-{
-	assert(val != NULL && val->item != NULL);
-	assert(val->item->type == YP_TB64 || val->item->type == YP_TDATA ||
-	       (val->item->type == YP_TREF &&
-	        (val->item->var.r.ref->var.g.id->type == YP_TB64 ||
-	         val->item->var.r.ref->var.g.id->type == YP_TDATA)));
-
-	if (val->code == KNOT_EOK) {
-		conf_db_val(val);
-	} else {
-		val->data = (const uint8_t *)val->item->var.d.dflt;
-		val->len = val->item->var.d.dflt_len;
-=======
 char* conf_abs_path(
 	conf_val_t *val,
 	const char *base_dir)
@@ -838,8 +684,17 @@
 			return NULL;
 		}
 		memcpy(mod_id->data, val->data + name_len, mod_id->len);
->>>>>>> 5d11f548
-	}
+	}
+
+	return mod_id;
+}
+
+void conf_free_mod_id(
+	conf_mod_id_t *mod_id)
+{
+	free(mod_id->name);
+	free(mod_id->data);
+	free(mod_id);
 }
 
 static int get_index(
@@ -848,56 +703,14 @@
 	uint8_t *index1,
 	uint8_t *index2)
 {
-<<<<<<< HEAD
-	assert(val != NULL && val->item != NULL);
-	assert(val->item->type == YP_TADDR ||
-	       (val->item->type == YP_TREF &&
-	        val->item->var.r.ref->var.g.id->type == YP_TADDR));
-=======
 	const char *pos = *start;
 	uint8_t i1, i2;
->>>>>>> 5d11f548
 
 	// At least [n] must fit into.
 	if (end - pos < 3 || pos[0] != '[') {
 		return KNOT_EINVAL;
 	}
 
-<<<<<<< HEAD
-	if (val->code == KNOT_EOK) {
-		int port;
-		conf_db_val(val);
-		out = yp_addr(val->data, val->len, &port);
-
-		if (out.ss_family == AF_UNIX) {
-			// val->data[0] is socket type identifier!
-			if (val->data[1] == '/' || sock_base_dir == NULL) {
-				val->code = sockaddr_set(&out, AF_UNIX,
-				                         (char *)val->data + 1, 0);
-			} else {
-				char *tmp = sprintf_alloc("%s/%s", sock_base_dir,
-				                          val->data + 1);
-				val->code = sockaddr_set(&out, AF_UNIX, tmp, 0);
-				free(tmp);
-			}
-		} else if (port != -1) {
-			sockaddr_port_set(&out, port);
-		} else {
-			sockaddr_port_set(&out, val->item->var.a.dflt_port);
-		}
-	} else {
-		const char *dflt_socket = val->item->var.a.dflt_socket;
-		if (dflt_socket != NULL) {
-			if (dflt_socket[0] == '/' || sock_base_dir == NULL) {
-				val->code = sockaddr_set(&out, AF_UNIX,
-				                         dflt_socket, 0);
-			} else {
-				char *tmp = sprintf_alloc("%s/%s", sock_base_dir,
-				                          dflt_socket);
-				val->code = sockaddr_set(&out, AF_UNIX, tmp, 0);
-				free(tmp);
-			}
-=======
 	// Check for the variant [n] or [m-n].
 	switch (pos[2]) {
 	case ']':
@@ -911,7 +724,6 @@
 	case '-':
 		if (index2 == NULL || end - pos < 5 || pos[4] != ']') {
 			return KNOT_EINVAL;
->>>>>>> 5d11f548
 		}
 		i1 = pos[1] - '0';
 		i2 = pos[3] - '0';
@@ -932,24 +744,6 @@
 	return KNOT_EOK;
 }
 
-<<<<<<< HEAD
-struct sockaddr_storage conf_net(
-	conf_val_t *val,
-	int *prefix_length)
-{
-	assert(val != NULL && val->item != NULL && prefix_length != NULL);
-	assert(val->item->type == YP_TNET ||
-	       (val->item->type == YP_TREF &&
-	        val->item->var.r.ref->var.g.id->type == YP_TNET));
-
-	struct sockaddr_storage out = { AF_UNSPEC };
-
-	if (val->code == KNOT_EOK) {
-		conf_db_val(val);
-		out = yp_addr(val->data, val->len, prefix_length);
-	} else {
-		*prefix_length = 0;
-=======
 static void replace_slashes(
 	char *name,
 	bool remove_dot)
@@ -960,7 +754,6 @@
 		if (*ch == '/') {
 			*ch = '_';
 		}
->>>>>>> 5d11f548
 	}
 
 	// Remove trailing dot if not root zone.
@@ -969,78 +762,6 @@
 	}
 }
 
-<<<<<<< HEAD
-char* conf_abs_path(
-	conf_val_t *val,
-	const char *base_dir)
-{
-	const char *path = conf_str(val);
-	if (path == NULL) {
-		return NULL;
-	} else if (path[0] == '/') {
-		return strdup(path);
-	} else {
-		char *abs_path;
-		if (base_dir == NULL) {
-			char *cwd = realpath("./", NULL);
-			abs_path = sprintf_alloc("%s/%s", cwd, path);
-			free(cwd);
-		} else {
-			abs_path = sprintf_alloc("%s/%s", base_dir, path);
-		}
-		return abs_path;
-	}
-}
-
-conf_mod_id_t* conf_mod_id(
-	conf_val_t *val)
-{
-	assert(val != NULL && val->item != NULL);
-	assert(val->item->type == YP_TDATA ||
-	       (val->item->type == YP_TREF &&
-	        val->item->var.r.ref->var.g.id->type == YP_TDATA));
-
-	conf_mod_id_t *mod_id = NULL;
-
-	if (val->code == KNOT_EOK) {
-		conf_db_val(val);
-
-		mod_id = malloc(sizeof(conf_mod_id_t));
-		if (mod_id == NULL) {
-			return NULL;
-		}
-
-		// Set module name in yp_name_t format + add zero termination.
-		size_t name_len = 1 + val->data[0];
-		mod_id->name = malloc(name_len + 1);
-		if (mod_id->name == NULL) {
-			free(mod_id);
-			return NULL;
-		}
-		memcpy(mod_id->name, val->data, name_len);
-		mod_id->name[name_len] = '\0';
-
-		// Set module identifier.
-		mod_id->len = val->len - name_len;
-		mod_id->data = malloc(mod_id->len);
-		if (mod_id->data == NULL) {
-			free(mod_id->name);
-			free(mod_id);
-			return NULL;
-		}
-		memcpy(mod_id->data, val->data + name_len, mod_id->len);
-	}
-
-	return mod_id;
-}
-
-void conf_free_mod_id(
-	conf_mod_id_t *mod_id)
-{
-	free(mod_id->name);
-	free(mod_id->data);
-	free(mod_id);
-=======
 static int str_char(
 	const knot_dname_t *zone,
 	char *buff,
@@ -1126,16 +847,11 @@
 	label[1 + label_len] = '\0';
 
 	return str_zone(label, buff, buff_len);
->>>>>>> 5d11f548
 }
 
 static char* get_filename(
 	conf_t *conf,
-<<<<<<< HEAD
-	namedb_txn_t *txn,
-=======
-	knot_db_txn_t *txn,
->>>>>>> 5d11f548
+	knot_db_txn_t *txn,
 	const knot_dname_t *zone,
 	const char *name)
 {
@@ -1151,10 +867,7 @@
 		// If no formatter, copy the rest of the name.
 		if (pos == NULL) {
 			if (strlcat(out, name, sizeof(out)) >= sizeof(out)) {
-<<<<<<< HEAD
-=======
 				CONF_LOG_ZONE(LOG_WARNING, zone, "too long zonefile name");
->>>>>>> 5d11f548
 				return NULL;
 			}
 			break;
@@ -1164,10 +877,7 @@
 		char *block = strndup(name, pos - name);
 		if (block == NULL ||
 		    strlcat(out, block, sizeof(out)) >= sizeof(out)) {
-<<<<<<< HEAD
-=======
 			CONF_LOG_ZONE(LOG_WARNING, zone, "too long zonefile name");
->>>>>>> 5d11f548
 			return NULL;
 		}
 		free(block);
@@ -1176,44 +886,6 @@
 		name = pos + 2;
 
 		char buff[512] = "";
-<<<<<<< HEAD
-
-		const char type = *(pos + 1);
-		switch (type) {
-		case '%':
-			strlcat(buff, "%", sizeof(buff));
-			break;
-		case 's':
-			if (knot_dname_to_str(buff, zone, sizeof(buff)) == NULL) {
-				return NULL;
-			}
-
-			// Replace possible slashes with underscores.
-			char *ch;
-			for (ch = buff; *ch != '\0'; ch++) {
-				if (*ch == '/') {
-					*ch = '_';
-				}
-			}
-
-			// Remove trailing dot if not root zone.
-			if (ch - buff > 1) {
-				*(--ch) = '\0';
-			}
-
-			break;
-		case '\0':
-			CONF_LOG_ZONE(LOG_WARNING, zone, "ignoring missing "
-			              "trailing zonefile formatter");
-			continue;
-		default:
-			CONF_LOG_ZONE(LOG_WARNING, zone, "ignoring zonefile "
-			              "formatter '%%%c'", type);
-			continue;
-		}
-
-		if (strlcat(out, buff, sizeof(out)) >= sizeof(out)) {
-=======
 		uint8_t idx1, idx2;
 		bool failed = false;
 
@@ -1257,7 +929,6 @@
 
 		if (strlcat(out, buff, sizeof(out)) >= sizeof(out)) {
 			CONF_LOG_ZONE(LOG_WARNING, zone, "too long zonefile name");
->>>>>>> 5d11f548
 			return NULL;
 		}
 	} while (name < end);
@@ -1279,11 +950,7 @@
 
 char* conf_zonefile_txn(
 	conf_t *conf,
-<<<<<<< HEAD
-	namedb_txn_t *txn,
-=======
-	knot_db_txn_t *txn,
->>>>>>> 5d11f548
+	knot_db_txn_t *txn,
 	const knot_dname_t *zone)
 {
 	if (zone == NULL) {
@@ -1303,11 +970,7 @@
 
 char* conf_journalfile_txn(
 	conf_t *conf,
-<<<<<<< HEAD
-	namedb_txn_t *txn,
-=======
-	knot_db_txn_t *txn,
->>>>>>> 5d11f548
+	knot_db_txn_t *txn,
 	const knot_dname_t *zone)
 {
 	if (zone == NULL) {
@@ -1319,11 +982,7 @@
 
 size_t conf_udp_threads_txn(
 	conf_t *conf,
-<<<<<<< HEAD
-	namedb_txn_t *txn)
-=======
 	knot_db_txn_t *txn)
->>>>>>> 5d11f548
 {
 	conf_val_t val = conf_get_txn(conf, txn, C_SRV, C_UDP_WORKERS);
 	int64_t workers = conf_int(&val);
@@ -1336,11 +995,7 @@
 
 size_t conf_tcp_threads_txn(
 	conf_t *conf,
-<<<<<<< HEAD
-	namedb_txn_t *txn)
-=======
 	knot_db_txn_t *txn)
->>>>>>> 5d11f548
 {
 	conf_val_t val = conf_get_txn(conf, txn, C_SRV, C_TCP_WORKERS);
 	int64_t workers = conf_int(&val);
@@ -1353,11 +1008,7 @@
 
 size_t conf_bg_threads_txn(
 	conf_t *conf,
-<<<<<<< HEAD
-	namedb_txn_t *txn)
-=======
 	knot_db_txn_t *txn)
->>>>>>> 5d11f548
 {
 	conf_val_t val = conf_get_txn(conf, txn, C_SRV, C_BG_WORKERS);
 	int64_t workers = conf_int(&val);
@@ -1370,11 +1021,7 @@
 
 int conf_user_txn(
 	conf_t *conf,
-<<<<<<< HEAD
-	namedb_txn_t *txn,
-=======
-	knot_db_txn_t *txn,
->>>>>>> 5d11f548
+	knot_db_txn_t *txn,
 	int *uid,
 	int *gid)
 {
@@ -1429,11 +1076,7 @@
 
 conf_remote_t conf_remote_txn(
 	conf_t *conf,
-<<<<<<< HEAD
-	namedb_txn_t *txn,
-=======
-	knot_db_txn_t *txn,
->>>>>>> 5d11f548
+	knot_db_txn_t *txn,
 	conf_val_t *id,
 	size_t index)
 {
@@ -1451,15 +1094,9 @@
 	conf_val_t val = conf_id_get_txn(conf, txn, C_RMT, C_ADDR, id);
 	for (size_t i = 0; val.code == KNOT_EOK && i < index; i++) {
 		if (i == 0) {
-<<<<<<< HEAD
-			conf_db_val(&val);
-		}
-		conf_db_val_next(&val);
-=======
 			conf_val(&val);
 		}
 		conf_val_next(&val);
->>>>>>> 5d11f548
 	}
 	// Index overflow causes empty socket.
 	out.addr = conf_addr(&val, rundir);
@@ -1472,11 +1109,7 @@
 			out.via = conf_addr(&val, rundir);
 			break;
 		}
-<<<<<<< HEAD
-		conf_db_val_next(&val);
-=======
 		conf_val_next(&val);
->>>>>>> 5d11f548
 	}
 
 	// Get TSIG key (optional).
@@ -1488,13 +1121,7 @@
 		out.key.algorithm = conf_opt(&val);
 
 		val = conf_id_get_txn(conf, txn, C_KEY, C_SECRET, &key_id);
-<<<<<<< HEAD
-		conf_data(&val);
-		out.key.secret.data = (uint8_t *)val.data;
-		out.key.secret.size = val.len;
-=======
 		out.key.secret.data = (uint8_t *)conf_bin(&val, &out.key.secret.size);
->>>>>>> 5d11f548
 	}
 
 	free(rundir);
