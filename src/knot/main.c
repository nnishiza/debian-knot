/*  Copyright (C) 2011 CZ.NIC, z.s.p.o. <knot-dns@labs.nic.cz>

    This program is free software: you can redistribute it and/or modify
    it under the terms of the GNU General Public License as published by
    the Free Software Foundation, either version 3 of the License, or
    (at your option) any later version.

    This program is distributed in the hope that it will be useful,
    but WITHOUT ANY WARRANTY; without even the implied warranty of
    MERCHANTABILITY or FITNESS FOR A PARTICULAR PURPOSE.  See the
    GNU General Public License for more details.

    You should have received a copy of the GNU General Public License
    along with this program.  If not, see <http://www.gnu.org/licenses/>.
 */

#include <dirent.h>
#include <stdbool.h>
#include <stdio.h>
#include <stdlib.h>
#include <unistd.h>
#include <getopt.h>
#include <sys/stat.h>
#include <urcu.h>

#ifdef HAVE_CAP_NG_H
#include <cap-ng.h>
#endif /* HAVE_CAP_NG_H */

#ifdef ENABLE_SYSTEMD
#include <systemd/sd-daemon.h>
#endif

#include "dnssec/crypto.h"
#include "libknot/libknot.h"
#include "knot/ctl/remote.h"
#include "knot/conf/conf.h"
#include "knot/common/log.h"
#include "knot/common/process.h"
#include "knot/server/server.h"
#include "knot/server/tcp-handler.h"
#include "knot/zone/timers.h"

#define PROGRAM_NAME "knotd"

/* Signal flags. */
static volatile bool sig_req_stop = false;
static volatile bool sig_req_reload = false;

/* \brief Signal started state to the init system. */
static void init_signal_started(void)
{
#ifdef ENABLE_SYSTEMD
	sd_notify(0, "READY=1");
#endif
}

static int make_daemon(int nochdir, int noclose)
<<<<<<< HEAD
{
	int fd, ret;

	switch (fork()) {
	case -1:
		/* Error */
		return -1;
	case 0:
		/* Forked */
		break;
	default:
		/* Exit the main process */
		_exit(0);
	}

	if (setsid() == -1) {
		return -1;
	}

	if (!nochdir) {
		ret = chdir("/");
		if (ret == -1)
			return errno;
	}

	if (!noclose) {
		ret  = close(STDIN_FILENO);
		ret += close(STDOUT_FILENO);
		ret += close(STDERR_FILENO);
		if (ret < 0) {
			return errno;
		}

		fd = open("/dev/null", O_RDWR);
		if (fd == -1) {
			return errno;
		}

		if (dup2(fd, STDIN_FILENO) < 0) {
			return errno;
		}
		if (dup2(fd, STDOUT_FILENO) < 0) {
			return errno;
		}
		if (dup2(fd, STDERR_FILENO) < 0) {
			return errno;
		}
	}

	return 0;
}

/*! \brief PID file cleanup handler. */
static void pid_cleanup(char *pidfile)
=======
>>>>>>> 5d11f548
{
	int fd, ret;

	switch (fork()) {
	case -1:
		/* Error */
		return -1;
	case 0:
		/* Forked */
		break;
	default:
		/* Exit the main process */
		_exit(0);
	}

	if (setsid() == -1) {
		return -1;
	}

	if (!nochdir) {
		ret = chdir("/");
		if (ret == -1)
			return errno;
	}

	if (!noclose) {
		ret  = close(STDIN_FILENO);
		ret += close(STDOUT_FILENO);
		ret += close(STDERR_FILENO);
		if (ret < 0) {
			return errno;
		}

		fd = open("/dev/null", O_RDWR);
		if (fd == -1) {
			return errno;
		}

		if (dup2(fd, STDIN_FILENO) < 0) {
			return errno;
		}
		if (dup2(fd, STDOUT_FILENO) < 0) {
			return errno;
		}
		if (dup2(fd, STDERR_FILENO) < 0) {
			return errno;
		}
	}

	return 0;
}

/*! \brief SIGINT signal handler. */
static void interrupt_handle(int signum)
{
	switch (signum) {
	case SIGHUP:
		sig_req_reload = true;
		break;
	case SIGINT:
	case SIGTERM:
		sig_req_stop = true;
		break;
	default:
		/* ignore */
		break;
	}
}

/*! \brief Setup signal handlers and blocking mask. */
static void setup_signals(void)
{
	struct sigaction action;
	memset(&action, 0, sizeof(struct sigaction));
	action.sa_handler = interrupt_handle;

	static sigset_t block_mask;
	(void)sigemptyset(&block_mask);

	int signals[] = { SIGALRM, SIGHUP, SIGINT, SIGPIPE, SIGTERM };
	size_t count = sizeof(signals) / sizeof(*signals);

	for (int i = 0; i < count; i++) {
		int signal = signals[i];
		sigaction(signal, &action, NULL);
		sigaddset(&block_mask, signal);
	}

	pthread_sigmask(SIG_BLOCK, &block_mask, NULL);
}

/*! \brief POSIX 1003.1e capabilities. */
static void setup_capabilities(void)
{
#ifdef HAVE_CAP_NG_H
	/* Drop all capabilities. */
	if (capng_have_capability(CAPNG_EFFECTIVE, CAP_SETPCAP)) {
		capng_clear(CAPNG_SELECT_BOTH);

		/* Retain ability to set capabilities and FS access. */
		capng_type_t tp = CAPNG_EFFECTIVE|CAPNG_PERMITTED;
		capng_update(CAPNG_ADD, tp, CAP_SETPCAP);
		capng_update(CAPNG_ADD, tp, CAP_DAC_OVERRIDE);
		capng_update(CAPNG_ADD, tp, CAP_CHOWN); /* Storage ownership. */

		/* Allow binding to privileged ports.
		 * (Not inheritable)
		 */
		capng_update(CAPNG_ADD, tp, CAP_NET_BIND_SERVICE);

		/* Allow setuid/setgid. */
		capng_update(CAPNG_ADD, tp, CAP_SETUID);
		capng_update(CAPNG_ADD, tp, CAP_SETGID);

		/* Allow priorities changing. */
		capng_update(CAPNG_ADD, tp, CAP_SYS_NICE);

		/* Apply. */
		if (capng_apply(CAPNG_SELECT_BOTH) < 0) {
			log_error("failed to set process capabilities (%s)",
			          strerror(errno));
		}
	} else {
		log_info("user UID %d is not allowed to set capabilities, "
		         "skipping", getuid());
	}
#endif /* HAVE_CAP_NG_H */
}

/*! \brief Event loop listening for signals and remote commands. */
static void event_loop(server_t *server)
{
	uint8_t buf[KNOT_WIRE_MAX_PKTSIZE];
	size_t buflen = sizeof(buf);

	/* Read control socket configuration. */
	conf_val_t listen_val = conf_get(conf(), C_CTL, C_LISTEN);
	conf_val_t rundir_val = conf_get(conf(), C_SRV, C_RUNDIR);
	char *rundir = conf_abs_path(&rundir_val, NULL);
	char *listen = conf_abs_path(&listen_val, rundir);
	free(rundir);

<<<<<<< HEAD
	/* Bind to control interface (error logging is inside the function. */
	int remote = remote_bind(&addr);
=======
	/* Bind to control socket (error logging is inside the function. */
	int sock = remote_bind(listen);
	free(listen);
>>>>>>> 5d11f548

	sigset_t empty;
	(void)sigemptyset(&empty);

	/* Run event loop. */
	for (;;) {
		int ret = remote_poll(sock, &empty);

		/* Events. */
		if (ret > 0) {
			ret = remote_process(server, sock, buf, buflen);
			if (ret == KNOT_CTL_ESTOP) {
				break;
			}
		}

		/* Interrupts. */
		if (sig_req_stop) {
			break;
		}
		if (sig_req_reload) {
			sig_req_reload = false;
			server_reload(server, conf()->filename);
		}
	}

<<<<<<< HEAD
	/* Close remote control interface. */
	remote_unbind(&addr, remote);
=======
	/* Close control socket. */
	remote_unbind(sock);
}

static void print_help(void)
{
	printf("Usage: %s [parameters]\n"
	       "\n"
	       "Parameters:\n"
	       " -c, --config <file>     Use a textual configuration file.\n"
	       "                           (default %s)\n"
	       " -C, --confdb <dir>      Use a binary configuration database directory.\n"
	       "                           (default %s)\n"
	       " -d, --daemonize=[dir]   Run the server as a daemon (with new root directory).\n"
	       " -h, --help              Print the program help.\n"
	       " -V, --version           Print the program version.\n",
	       PROGRAM_NAME, CONF_DEFAULT_FILE, CONF_DEFAULT_DBDIR);
}

static void print_version(void)
{
	printf("%s (Knot DNS), version %s\n", PROGRAM_NAME, PACKAGE_VERSION);
>>>>>>> 5d11f548
}

static int set_config(const char *confdb, const char *config)
{
	if (config != NULL && confdb != NULL) {
		log_fatal("ambiguous configuration source");
		return KNOT_EINVAL;
	}

	/* Choose the optimal config source. */
	struct stat st;
	bool import = false;
	if (confdb != NULL) {
		import = false;
	} else if (config != NULL){
		import = true;
	} else if (stat(CONF_DEFAULT_DBDIR, &st) == 0) {
		import = false;
		confdb = CONF_DEFAULT_DBDIR;
	} else {
		import = true;
		config = CONF_DEFAULT_FILE;
	}

	const char *src = import ? config : confdb;
	log_debug("%s '%s'", import ? "config" : "confdb",
	          (src != NULL) ? src : "empty");

	/* Open confdb. */
	conf_t *new_conf = NULL;
	int ret = conf_new(&new_conf, conf_scheme, confdb, CONF_FNONE);
	if (ret != KNOT_EOK) {
		log_fatal("failed to open configuration database '%s' (%s)",
		          (confdb != NULL) ? confdb : "", knot_strerror(ret));
		return ret;
	}

	/* Import the config file. */
	if (import) {
		ret = conf_import(new_conf, config, true);
		if (ret != KNOT_EOK) {
			log_fatal("failed to load configuration file '%s' (%s)",
			          config, knot_strerror(ret));
			conf_free(new_conf);
			return ret;
		}
	}

	/* Run post-open config operations. */
	ret = conf_post_open(new_conf);
	if (ret != KNOT_EOK) {
		log_fatal("failed to use configuration (%s)", knot_strerror(ret));
		conf_free(new_conf);
		return ret;
	}

	/* Update to the new config. */
	conf_update(new_conf);

	return KNOT_EOK;
}

int main(int argc, char **argv)
{
	bool daemonize = false;
	const char *config = NULL;
	const char *confdb = NULL;
	const char *daemon_root = "/";

	/* Long options. */
	struct option opts[] = {
		{ "config",    required_argument, NULL, 'c' },
		{ "confdb",    required_argument, NULL, 'C' },
		{ "daemonize", optional_argument, NULL, 'd' },
		{ "help",      no_argument,       NULL, 'h' },
		{ "version",   no_argument,       NULL, 'V' },
		{ NULL }
	};

	/* Parse command line arguments. */
	int opt = 0, li = 0;
	while ((opt = getopt_long(argc, argv, "c:C:dhV", opts, &li)) != -1) {
		switch (opt) {
		case 'c':
			config = optarg;
			break;
		case 'C':
			confdb = optarg;
			break;
		case 'd':
			daemonize = true;
			if (optarg) {
				daemon_root = optarg;
			}
			break;
		case 'h':
			print_help();
			return EXIT_SUCCESS;
		case 'V':
			print_version();
			return EXIT_SUCCESS;
		default:
			print_help();
			return EXIT_FAILURE;
		}
	}

	/* Check for non-option parameters. */
	if (argc - optind > 0) {
		print_help();
		return EXIT_FAILURE;
	}

	/* Set file creation mask to remove all permissions for others. */
	umask(S_IROTH|S_IWOTH|S_IXOTH);

	/* Now check if we want to daemonize. */
	if (daemonize) {
		if (make_daemon(1, 0) != 0) {
			fprintf(stderr, "Daemonization failed, shutting down...\n");
			return EXIT_FAILURE;
		}
	}

	/* Setup base signal handling. */
	setup_signals();

	/* Initialize cryptographic backend. */
	dnssec_crypto_init();
	atexit(dnssec_crypto_cleanup);

	/* Initialize pseudorandom number generator. */
	srand(time(NULL));

	/* POSIX 1003.1e capabilities. */
	setup_capabilities();

	/* Initialize logging subsystem. */
	log_init();

<<<<<<< HEAD
	/* Open configuration. */
	conf_t *new_conf = NULL;
	if (config_db == NULL) {
		int ret = conf_new(&new_conf, conf_scheme, NULL);
		if (ret != KNOT_EOK) {
			log_fatal("failed to initialize configuration database "
			          "(%s)", knot_strerror(ret));
			log_close();
			return EXIT_FAILURE;
		}

		/* Import the configuration file. */
		ret = conf_import(new_conf, config_fn, true);
		if (ret != KNOT_EOK) {
			log_fatal("failed to load configuration file (%s)",
			          knot_strerror(ret));
			conf_free(new_conf, false);
			log_close();
			return EXIT_FAILURE;
		}

		new_conf->filename = strdup(config_fn);
	} else {
		/* Open configuration database. */
		int ret = conf_new(&new_conf, conf_scheme, config_db);
		if (ret != KNOT_EOK) {
			log_fatal("failed to open configuration database '%s' "
			          "(%s)", config_db, knot_strerror(ret));
			log_close();
			return EXIT_FAILURE;
		}
	}

	/* Run post-open config operations. */
	int ret = conf_post_open(new_conf);
	if (ret != KNOT_EOK) {
		log_fatal("failed to use configuration (%s)", knot_strerror(ret));
		conf_free(new_conf, false);
=======
	/* Set up the configuration */
	int ret = set_config(confdb, config);
	if (ret != KNOT_EOK) {
>>>>>>> 5d11f548
		log_close();
		return EXIT_FAILURE;
	}

<<<<<<< HEAD
	/* Update to the new config. */
	conf_update(new_conf);

	/* Initialize logging subsystem. */
=======
	/* Reconfigure logging. */
>>>>>>> 5d11f548
	log_reconfigure(conf(), NULL);

	/* Initialize server. */
	server_t server;
	ret = server_init(&server, conf_bg_threads(conf()));
	if (ret != KNOT_EOK) {
		log_fatal("failed to initialize server (%s)", knot_strerror(ret));
<<<<<<< HEAD
		conf_free(conf(), false);
=======
		conf_free(conf());
>>>>>>> 5d11f548
		log_close();
		return EXIT_FAILURE;
	}

	/* Reconfigure server interfaces.
	 * @note This MUST be done before we drop privileges. */
	server_reconfigure(conf(), &server);
	log_info("configured %zu zones", conf_id_count(conf(), C_ZONE));

	/* Alter privileges. */
	int uid, gid;
	if (conf_user(conf(), &uid, &gid) != KNOT_EOK ||
	    log_update_privileges(uid, gid) != KNOT_EOK ||
	    proc_update_privileges(uid, gid) != KNOT_EOK) {
		log_fatal("failed to drop privileges");
		server_wait(&server);
		server_deinit(&server);
		conf_free(conf());
		log_close();
		return EXIT_FAILURE;
	}

	/* Check and create PID file. */
	long pid = (long)getpid();
	if (daemonize) {
		char *pidfile = pid_check_and_create();
		if (pidfile == NULL) {
			server_wait(&server);
			server_deinit(&server);
			conf_free(conf());
			log_close();
			return EXIT_FAILURE;
		}

		log_info("PID stored in '%s'", pidfile);
		free(pidfile);
		if (chdir(daemon_root) != 0) {
			log_warning("failed to change working directory to %s",
			            daemon_root);
		} else {
			log_info("changed directory to %s", daemon_root);
		}
	}

	/* Now we're going multithreaded. */
	rcu_register_thread();

	/* Populate zone database. */
	log_info("loading zones");
	server_update_zones(conf(), &server);

	/* Check number of loaded zones. */
	if (knot_zonedb_size(server.zone_db) == 0) {
		log_warning("no zones loaded");
	}

	/* Start it up. */
	log_info("starting server");
	conf_val_t async_val = conf_get(conf(), C_SRV, C_ASYNC_START);
	ret = server_start(&server, conf_bool(&async_val));
	if (ret != KNOT_EOK) {
		log_fatal("failed to start server (%s)", knot_strerror(ret));
		server_wait(&server);
		server_deinit(&server);
		rcu_unregister_thread();
		pid_cleanup();
		log_close();
		conf_free(conf());
		return EXIT_FAILURE;
	}

	if (daemonize) {
		log_info("server started as a daemon, PID %ld", pid);
	} else {
		log_info("server started in the foreground, PID %ld", pid);
		init_signal_started();
	}

	/* Start the event loop. */
	event_loop(&server);

	/* Teardown server. */
	server_stop(&server);
	server_wait(&server);

	log_info("updating zone timers database");
	write_timer_db(server.timers_db, server.zone_db);

<<<<<<< HEAD
	/* Free server and configuration. */
	server_deinit(&server);
	conf_free(conf(), false);
=======
	/* Cleanup PID file. */
	pid_cleanup();

	/* Free server and configuration. */
	server_deinit(&server);
	conf_free(conf());
>>>>>>> 5d11f548

	/* Unhook from RCU. */
	rcu_unregister_thread();

	log_info("shutting down");
	log_close();

	return EXIT_SUCCESS;
}<|MERGE_RESOLUTION|>--- conflicted
+++ resolved
@@ -56,63 +56,6 @@
 }
 
 static int make_daemon(int nochdir, int noclose)
-<<<<<<< HEAD
-{
-	int fd, ret;
-
-	switch (fork()) {
-	case -1:
-		/* Error */
-		return -1;
-	case 0:
-		/* Forked */
-		break;
-	default:
-		/* Exit the main process */
-		_exit(0);
-	}
-
-	if (setsid() == -1) {
-		return -1;
-	}
-
-	if (!nochdir) {
-		ret = chdir("/");
-		if (ret == -1)
-			return errno;
-	}
-
-	if (!noclose) {
-		ret  = close(STDIN_FILENO);
-		ret += close(STDOUT_FILENO);
-		ret += close(STDERR_FILENO);
-		if (ret < 0) {
-			return errno;
-		}
-
-		fd = open("/dev/null", O_RDWR);
-		if (fd == -1) {
-			return errno;
-		}
-
-		if (dup2(fd, STDIN_FILENO) < 0) {
-			return errno;
-		}
-		if (dup2(fd, STDOUT_FILENO) < 0) {
-			return errno;
-		}
-		if (dup2(fd, STDERR_FILENO) < 0) {
-			return errno;
-		}
-	}
-
-	return 0;
-}
-
-/*! \brief PID file cleanup handler. */
-static void pid_cleanup(char *pidfile)
-=======
->>>>>>> 5d11f548
 {
 	int fd, ret;
 
@@ -255,14 +198,9 @@
 	char *listen = conf_abs_path(&listen_val, rundir);
 	free(rundir);
 
-<<<<<<< HEAD
-	/* Bind to control interface (error logging is inside the function. */
-	int remote = remote_bind(&addr);
-=======
 	/* Bind to control socket (error logging is inside the function. */
 	int sock = remote_bind(listen);
 	free(listen);
->>>>>>> 5d11f548
 
 	sigset_t empty;
 	(void)sigemptyset(&empty);
@@ -289,10 +227,6 @@
 		}
 	}
 
-<<<<<<< HEAD
-	/* Close remote control interface. */
-	remote_unbind(&addr, remote);
-=======
 	/* Close control socket. */
 	remote_unbind(sock);
 }
@@ -315,7 +249,6 @@
 static void print_version(void)
 {
 	printf("%s (Knot DNS), version %s\n", PROGRAM_NAME, PACKAGE_VERSION);
->>>>>>> 5d11f548
 }
 
 static int set_config(const char *confdb, const char *config)
@@ -456,62 +389,14 @@
 	/* Initialize logging subsystem. */
 	log_init();
 
-<<<<<<< HEAD
-	/* Open configuration. */
-	conf_t *new_conf = NULL;
-	if (config_db == NULL) {
-		int ret = conf_new(&new_conf, conf_scheme, NULL);
-		if (ret != KNOT_EOK) {
-			log_fatal("failed to initialize configuration database "
-			          "(%s)", knot_strerror(ret));
-			log_close();
-			return EXIT_FAILURE;
-		}
-
-		/* Import the configuration file. */
-		ret = conf_import(new_conf, config_fn, true);
-		if (ret != KNOT_EOK) {
-			log_fatal("failed to load configuration file (%s)",
-			          knot_strerror(ret));
-			conf_free(new_conf, false);
-			log_close();
-			return EXIT_FAILURE;
-		}
-
-		new_conf->filename = strdup(config_fn);
-	} else {
-		/* Open configuration database. */
-		int ret = conf_new(&new_conf, conf_scheme, config_db);
-		if (ret != KNOT_EOK) {
-			log_fatal("failed to open configuration database '%s' "
-			          "(%s)", config_db, knot_strerror(ret));
-			log_close();
-			return EXIT_FAILURE;
-		}
-	}
-
-	/* Run post-open config operations. */
-	int ret = conf_post_open(new_conf);
-	if (ret != KNOT_EOK) {
-		log_fatal("failed to use configuration (%s)", knot_strerror(ret));
-		conf_free(new_conf, false);
-=======
 	/* Set up the configuration */
 	int ret = set_config(confdb, config);
 	if (ret != KNOT_EOK) {
->>>>>>> 5d11f548
 		log_close();
 		return EXIT_FAILURE;
 	}
 
-<<<<<<< HEAD
-	/* Update to the new config. */
-	conf_update(new_conf);
-
-	/* Initialize logging subsystem. */
-=======
 	/* Reconfigure logging. */
->>>>>>> 5d11f548
 	log_reconfigure(conf(), NULL);
 
 	/* Initialize server. */
@@ -519,11 +404,7 @@
 	ret = server_init(&server, conf_bg_threads(conf()));
 	if (ret != KNOT_EOK) {
 		log_fatal("failed to initialize server (%s)", knot_strerror(ret));
-<<<<<<< HEAD
-		conf_free(conf(), false);
-=======
 		conf_free(conf());
->>>>>>> 5d11f548
 		log_close();
 		return EXIT_FAILURE;
 	}
@@ -612,18 +493,12 @@
 	log_info("updating zone timers database");
 	write_timer_db(server.timers_db, server.zone_db);
 
-<<<<<<< HEAD
-	/* Free server and configuration. */
-	server_deinit(&server);
-	conf_free(conf(), false);
-=======
 	/* Cleanup PID file. */
 	pid_cleanup();
 
 	/* Free server and configuration. */
 	server_deinit(&server);
 	conf_free(conf());
->>>>>>> 5d11f548
 
 	/* Unhook from RCU. */
 	rcu_unregister_thread();
