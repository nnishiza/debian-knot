/*  Copyright (C) 2013 CZ.NIC, z.s.p.o. <knot-dns@labs.nic.cz>

    This program is free software: you can redistribute it and/or modify
    it under the terms of the GNU General Public License as published by
    the Free Software Foundation, either version 3 of the License, or
    (at your option) any later version.

    This program is distributed in the hope that it will be useful,
    but WITHOUT ANY WARRANTY; without even the implied warranty of
    MERCHANTABILITY or FITNESS FOR A PARTICULAR PURPOSE.  See the
    GNU General Public License for more details.

    You should have received a copy of the GNU General Public License
    along with this program.  If not, see <http://www.gnu.org/licenses/>.
*/

#include <assert.h>
#include <sys/stat.h>
#include <urcu.h>

#include "knot/zone/zonedb-load.h"
#include "knot/zone/zone-load.h"
#include "knot/conf/conf.h"
#include "knot/zone/zone.h"
#include "knot/zone/zonefile.h"
#include "knot/zone/zonedb.h"
#include "knot/zone/timers.h"
#include "knot/server/server.h"
#include "knot/common/log.h"
#include "libknot/libknot.h"

/*- zone file status --------------------------------------------------------*/

/*!
 * \brief Zone file status.
 */
typedef enum {
	ZONE_STATUS_NOT_FOUND = 0,  //!< Zone file does not exist.
	ZONE_STATUS_BOOSTRAP,       //!< Zone file does not exist, can boostrap.
	ZONE_STATUS_FOUND_NEW,      //!< Zone file exists, not loaded yet.
	ZONE_STATUS_FOUND_CURRENT,  //!< Zone file exists, same as loaded.
	ZONE_STATUS_FOUND_UPDATED,  //!< Zone file exists, newer than loaded.
} zone_status_t;

/*!
 * \brief Check zone file status.
 *
 * \param old_zone  Previous instance of the zone (can be NULL).
 * \param conf      Zone configuration.
 *
 * \return Zone status.
 */
static zone_status_t zone_file_status(const zone_t *old_zone, conf_t *conf,
                                      const knot_dname_t *name)
{
	assert(conf);
	assert(name);

	char *zonefile = conf_zonefile(conf, name);
	time_t mtime = zonefile_mtime(zonefile);
	free(zonefile);

	if (mtime < 0) {
		// Zone file does not exist.
		if (old_zone) {
			// Deferred flush.
			return ZONE_STATUS_FOUND_CURRENT;
		} else {
			return zone_load_can_bootstrap(conf, name) ?
			       ZONE_STATUS_BOOSTRAP : ZONE_STATUS_NOT_FOUND;
		}
	} else {
		// Zone file exists.
		if (old_zone == NULL) {
			return ZONE_STATUS_FOUND_NEW;
		} else if (old_zone->zonefile_mtime == mtime) {
			return ZONE_STATUS_FOUND_CURRENT;
		} else {
			return ZONE_STATUS_FOUND_UPDATED;
		}
	}
}

/*- zone loading/updating ---------------------------------------------------*/

/*!
 * \brief Log message about loaded zone (name and status).
 *
 * \param zone       Zone structure.
 * \param status     Zone file status.
 */
static void log_zone_load_info(const zone_t *zone, zone_status_t status)
{
	assert(zone);

	const char *action = NULL;

	switch (status) {
	case ZONE_STATUS_NOT_FOUND:     action = "not found";            break;
	case ZONE_STATUS_BOOSTRAP:      action = "will be bootstrapped"; break;
	case ZONE_STATUS_FOUND_NEW:     action = "will be loaded";       break;
	case ZONE_STATUS_FOUND_CURRENT: action = "is up-to-date";        break;
	case ZONE_STATUS_FOUND_UPDATED: action = "will be reloaded";     break;
	}
	assert(action);

	uint32_t serial = 0;
	if (zone->contents && zone->contents->apex) {
		const knot_rdataset_t *soa = node_rdataset(zone->contents->apex,
		                                           KNOT_RRTYPE_SOA);
		serial = knot_soa_serial(soa);
	}

	log_zone_info(zone->name, "zone %s, serial %u", action, serial);
}

static zone_t *create_zone_from(const knot_dname_t *name, server_t *server)
{
	zone_t *zone = zone_new(name);
	if (!zone) {
		return NULL;
	}

	int result = zone_events_setup(zone, server->workers, &server->sched,
	                               server->timers_db);
	if (result != KNOT_EOK) {
		zone_free(&zone);
		return NULL;
	}

	return zone;
}

static zone_t *create_zone_reload(conf_t *conf, const knot_dname_t *name,
                                  server_t *server, zone_t *old_zone)
{
	zone_t *zone = create_zone_from(name, server);
	if (!zone) {
		return NULL;
	}
	zone->contents = old_zone->contents;

	zone_status_t zstatus;
	if (zone_is_slave(zone) && old_zone->flags & ZONE_EXPIRED) {
		zone->flags |= ZONE_EXPIRED;
		zstatus = ZONE_STATUS_FOUND_CURRENT;
	} else {
		zstatus = zone_file_status(old_zone, conf, name);
	}

	switch (zstatus) {
	case ZONE_STATUS_FOUND_UPDATED:
		/* Enqueueing makes the first zone load waitable. */
		zone_events_enqueue(zone, ZONE_EVENT_LOAD);
		/* Replan DDNS processing if there are pending updates. */
		zone_events_replan_ddns(zone, old_zone);
		break;
	case ZONE_STATUS_FOUND_CURRENT:
		zone->zonefile_mtime = old_zone->zonefile_mtime;
		zone->zonefile_serial = old_zone->zonefile_serial;
		/* Reuse events from old zone. */
		zone_events_update(zone, old_zone);
		break;
	default:
		assert(0);
	}

	return zone;
}

static bool slave_event(zone_event_type_t event)
{
	return event == ZONE_EVENT_EXPIRE || event == ZONE_EVENT_REFRESH;
}

<<<<<<< HEAD
static int reuse_events(namedb_t *timer_db, zone_t *zone)
=======
static int reuse_events(knot_db_t *timer_db, zone_t *zone)
>>>>>>> 5d11f548
{
	// Get persistent timers

	time_t timers[ZONE_EVENT_COUNT] = { 0 };
	int ret = read_zone_timers(timer_db, zone, timers);
	if (ret != KNOT_EOK) {
		return ret;
	}

	for (zone_event_type_t event = 0; event < ZONE_EVENT_COUNT; ++event) {
		if (timers[event] == 0) {
			// Timer unset.
			continue;
		}
		if (slave_event(event) && !zone_is_slave(zone)) {
			// Slave-only event.
			continue;
		}

		if (event == ZONE_EVENT_EXPIRE && timers[event] <= time(NULL)) {
			zone->flags |= ZONE_EXPIRED;
			continue;
		}

		zone_events_schedule_at(zone, event, timers[event]);
	}

	return KNOT_EOK;
}

static zone_t *create_zone_new(conf_t * conf, const knot_dname_t *name,
                               server_t *server)
{
	zone_t *zone = create_zone_from(name, server);
	if (!zone) {
		return NULL;
	}

	int ret = reuse_events(server->timers_db, zone);
	if (ret != KNOT_EOK) {
		log_zone_error(zone->name, "cannot read zone timers (%s)",
		               knot_strerror(ret));
		zone_free(&zone);
		return NULL;
	}

	zone_status_t zstatus = zone_file_status(NULL, conf, name);
	if (zone->flags & ZONE_EXPIRED) {
		assert(zone_is_slave(zone));
		zstatus = ZONE_STATUS_BOOSTRAP;
	}

	switch (zstatus) {
	case ZONE_STATUS_FOUND_NEW:
		/* Enqueueing makes the first zone load waitable. */
<<<<<<< HEAD
		zone_events_enqueue(zone, ZONE_EVENT_RELOAD);
=======
		zone_events_enqueue(zone, ZONE_EVENT_LOAD);
>>>>>>> 5d11f548
		break;
	case ZONE_STATUS_BOOSTRAP:
		if (zone_events_get_time(zone, ZONE_EVENT_REFRESH) == 0) {
			// Plan immediate refresh if not already planned.
			zone_events_schedule(zone, ZONE_EVENT_REFRESH, ZONE_EVENT_NOW);
		}
		break;
	case ZONE_STATUS_NOT_FOUND:
		break;
	default:
		assert(0);
	}

	log_zone_load_info(zone, zstatus);

	return zone;
}

/*!
 * \brief Load or reload the zone.
 *
 * \param conf       Configuration.
 * \param server     Server.
 * \param old_zone   Already loaded zone (can be NULL).
 *
 * \return Error code, KNOT_EOK if successful.
 */
static zone_t *create_zone(conf_t *conf, const knot_dname_t *name, server_t *server,
                           zone_t *old_zone)
{
	assert(conf);
	assert(name);
	assert(server);

	if (old_zone) {
		return create_zone_reload(conf, name, server, old_zone);
	} else {
		return create_zone_new(conf, name, server);
	}
}

/*!
 * \brief Create new zone database.
 *
 * Zones that should be retained are just added from the old database to the
 * new. New zones are loaded.
 *
 * \param conf    New server configuration.
 * \param server  Server instance.
 *
 * \return New zone database.
 */
static knot_zonedb_t *create_zonedb(conf_t *conf, server_t *server)
{
	assert(conf);
	assert(server);

	knot_zonedb_t *db_old = server->zone_db;
	knot_zonedb_t *db_new = knot_zonedb_new(conf_id_count(conf, C_ZONE));
	if (!db_new) {
		return NULL;
	}

	for (conf_iter_t iter = conf_iter(conf, C_ZONE); iter.code == KNOT_EOK;
	     conf_iter_next(conf, &iter)) {
		conf_val_t id = conf_iter_id(conf, &iter);
		zone_t *old_zone = knot_zonedb_find(db_old, conf_dname(&id));
		zone_t *zone = create_zone(conf, conf_dname(&id), server, old_zone);
		if (!zone) {
			log_zone_error(id.data, "zone cannot be created");
			conf_iter_next(conf, &iter);
			continue;
		}

		conf_activate_modules(conf, zone->name, &zone->query_modules,
		                      &zone->query_plan);

		knot_zonedb_insert(db_new, zone);
	}

	return db_new;
}

/*!
 * \brief Schedule deletion of old zones, and free the zone db structure.
 *
 * \note Zone content may be preserved in the new zone database, in this case
 *       new and old zone share the contents. Shared content is not freed.
 *
 * \param db_new New zone database.
 * \param db_old Old zone database.
  */
static int remove_old_zonedb(const knot_zonedb_t *db_new, knot_zonedb_t *db_old)
{
	if (db_old == NULL) {
		return KNOT_EOK;
	}

	knot_zonedb_iter_t it;
	knot_zonedb_iter_begin(db_new, &it);

	while(!knot_zonedb_iter_finished(&it)) {
		zone_t *new_zone = knot_zonedb_iter_val(&it);
		zone_t *old_zone = knot_zonedb_find(db_old, new_zone->name);

		if (old_zone) {
			old_zone->contents = NULL;
		}

		knot_zonedb_iter_next(&it);
	}

	knot_zonedb_deep_free(&db_old);

	return KNOT_EOK;
}

/*- public API functions ----------------------------------------------------*/

/*!
 * \brief Update zone database according to configuration.
 */
int zonedb_reload(conf_t *conf, struct server *server)
{
	/* Check parameters */
	if (conf == NULL || server == NULL) {
		return KNOT_EINVAL;
	}

	/* Insert all required zones to the new zone DB. */
	knot_zonedb_t *db_new = create_zonedb(conf, server);
	if (db_new == NULL) {
		log_error("failed to create new zone database");
		return KNOT_ENOMEM;
	}

	/* Rebuild zone database search stack. */
	knot_zonedb_build_index(db_new);

	/* Switch the databases. */
	knot_zonedb_t **db_current = &server->zone_db;
	knot_zonedb_t *db_old = rcu_xchg_pointer(db_current, db_new);

	/* Wait for readers to finish reading old zone database. */
	synchronize_rcu();

	/* Sweep the timer database. */
	sweep_timer_db(server->timers_db, db_new);

	/*
	 * Remove all zones present in the new DB from the old DB.
	 * No new thread can access these zones in the old DB, as the
	 * databases are already switched.
	 */
	return remove_old_zonedb(db_new, db_old);
}<|MERGE_RESOLUTION|>--- conflicted
+++ resolved
@@ -173,11 +173,7 @@
 	return event == ZONE_EVENT_EXPIRE || event == ZONE_EVENT_REFRESH;
 }
 
-<<<<<<< HEAD
-static int reuse_events(namedb_t *timer_db, zone_t *zone)
-=======
 static int reuse_events(knot_db_t *timer_db, zone_t *zone)
->>>>>>> 5d11f548
 {
 	// Get persistent timers
 
@@ -233,11 +229,7 @@
 	switch (zstatus) {
 	case ZONE_STATUS_FOUND_NEW:
 		/* Enqueueing makes the first zone load waitable. */
-<<<<<<< HEAD
-		zone_events_enqueue(zone, ZONE_EVENT_RELOAD);
-=======
 		zone_events_enqueue(zone, ZONE_EVENT_LOAD);
->>>>>>> 5d11f548
 		break;
 	case ZONE_STATUS_BOOSTRAP:
 		if (zone_events_get_time(zone, ZONE_EVENT_REFRESH) == 0) {
@@ -308,7 +300,6 @@
 		zone_t *zone = create_zone(conf, conf_dname(&id), server, old_zone);
 		if (!zone) {
 			log_zone_error(id.data, "zone cannot be created");
-			conf_iter_next(conf, &iter);
 			continue;
 		}
 
