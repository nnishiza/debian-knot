--- conflicted
+++ resolved
@@ -60,11 +60,7 @@
  *
  * \return KNOT_E*
  */
-<<<<<<< HEAD
-int write_timer_db(namedb_t *timer_db, knot_zonedb_t *zone_db);
-=======
 int write_timer_db(knot_db_t *timer_db, knot_zonedb_t *zone_db);
->>>>>>> 5d11f548
 
 /*!
  * \brief Removes stale zones info from timers db.
