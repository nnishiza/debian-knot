/*  Copyright (C) 2014 CZ.NIC, z.s.p.o. <knot-dns@labs.nic.cz>

    This program is free software: you can redistribute it and/or modify
    it under the terms of the GNU General Public License as published by
    the Free Software Foundation, either version 3 of the License, or
    (at your option) any later version.

    This program is distributed in the hope that it will be useful,
    but WITHOUT ANY WARRANTY; without even the implied warranty of
    MERCHANTABILITY or FITNESS FOR A PARTICULAR PURPOSE.  See the
    GNU General Public License for more details.

    You should have received a copy of the GNU General Public License
    along with this program.  If not, see <http://www.gnu.org/licenses/>.
 */

<<<<<<< HEAD
#include "libknot/dname.h"
#include "libknot/internal/namedb/namedb.h"
#include "libknot/internal/namedb/namedb_lmdb.h"
#include "libknot/internal/mem.h"
#include "libknot/internal/wire_ctx.h"
=======
#include "libknot/libknot.h"
>>>>>>> 5d11f548
#include "knot/zone/timers.h"
#include "knot/zone/zonedb.h"
#include "contrib/string.h"
#include "contrib/wire.h"
#include "contrib/wire_ctx.h"

/* ---- Knot-internal event code to db key lookup tables ------------------ - */

#define PERSISTENT_EVENT_COUNT 3

enum {
	KEY_REFRESH = 1,
	KEY_EXPIRE,
	KEY_FLUSH
};

// Do not change these mappings if you want backwards compatibility.
static const uint8_t event_id_to_key[ZONE_EVENT_COUNT] = {
	[ZONE_EVENT_REFRESH] = KEY_REFRESH,
	[ZONE_EVENT_EXPIRE] = KEY_EXPIRE,
	[ZONE_EVENT_FLUSH] = KEY_FLUSH
};

static const int key_to_event_id[PERSISTENT_EVENT_COUNT + 1] = {
	[KEY_REFRESH] = ZONE_EVENT_REFRESH,
	[KEY_EXPIRE] = ZONE_EVENT_EXPIRE,
	[KEY_FLUSH] = ZONE_EVENT_FLUSH
};

static bool known_event_key(uint8_t key)
{
	return key <= KEY_FLUSH;
}

#define EVENT_KEY_PAIR_SIZE (sizeof(uint8_t) + sizeof(int64_t))

static bool event_persistent(size_t event)
{
	return event_id_to_key[event] != 0;
}

/*! \brief Clear array of timers. */
static void clear_timers(time_t *timers)
{
	memset(timers, 0, ZONE_EVENT_COUNT * sizeof(time_t));
}

/*! \brief Stores timers for persistent events. */
<<<<<<< HEAD
static int store_timers(zone_t *zone, namedb_txn_t *txn)
=======
static int store_timers(zone_t *zone, knot_db_txn_t *txn)
>>>>>>> 5d11f548
{
	// Create key
	knot_db_val_t key = { .len = knot_dname_size(zone->name), .data = zone->name };

	// Create value
	uint8_t packed_timer[EVENT_KEY_PAIR_SIZE * PERSISTENT_EVENT_COUNT];

	wire_ctx_t w = wire_ctx_init(packed_timer, sizeof(packed_timer));

	for (zone_event_type_t event = 0; event < ZONE_EVENT_COUNT; ++event) {
		if (!event_persistent(event)) {
			continue;
		}

		// Key
		wire_ctx_write_u8(&w, event_id_to_key[event]);

		// Value
		time_t value = zone_events_get_time(zone, event);
		if (event == ZONE_EVENT_EXPIRE && zone->flags & ZONE_EXPIRED) {
			/*
			 * WORKAROUND. The current timer database contains
			 * time stamps for running timers. The expiration
			 * in past indicates that the zone expired. We need
			 * to preserve this status across server restarts.
			 */
			value = 1;
		}
		wire_ctx_write_u64(&w, value);
	}

	if (w.error != KNOT_EOK) {
		return w.error;
	}

<<<<<<< HEAD
	namedb_val_t val = { .len = sizeof(packed_timer), .data = packed_timer };
=======
	knot_db_val_t val = { .len = sizeof(packed_timer), .data = packed_timer };
>>>>>>> 5d11f548

	// Store
	return knot_db_lmdb_api()->insert(txn, &key, &val, 0);
}

/*! \brief Reads timers for persistent events. */
static int read_timers(knot_db_txn_t *txn, const zone_t *zone, time_t *timers)
{
	const knot_db_api_t *db_api = knot_db_lmdb_api();
	assert(db_api);

	knot_db_val_t key = { .len = knot_dname_size(zone->name), .data = zone->name };
	knot_db_val_t val;

	int ret = db_api->find(txn, &key, &val, 0);
	if (ret != KNOT_EOK && ret != KNOT_ENOENT) {
		return ret;
	}

	clear_timers(timers);
	if (ret == KNOT_ENOENT) {
		return KNOT_EOK;
	}

	const size_t stored_event_count = val.len / EVENT_KEY_PAIR_SIZE;
	size_t offset = 0;
	for (size_t i = 0; i < stored_event_count; ++i) {
		const uint8_t db_key = ((uint8_t *)val.data)[offset];
		offset += 1;
		if (known_event_key(db_key)) {
			const zone_event_type_t event = key_to_event_id[db_key];
			timers[event] =
				(time_t)wire_read_u64((uint8_t *)val.data + offset);
		}
		offset += sizeof(uint64_t);
	}

	return KNOT_EOK;
}

/* -------- API ------------------------------------------------------------- */

int open_timers_db(const char *path, knot_db_t **timer_db)
{
	if (path == NULL || timer_db == NULL) {
		return KNOT_EINVAL;
	}

	const knot_db_api_t *db_api = knot_db_lmdb_api();
	if (db_api == NULL) {
		return KNOT_ENOTSUP;
	}

	struct knot_db_lmdb_opts opts = KNOT_DB_LMDB_OPTS_INITIALIZER;
	opts.path = path;

	return db_api->init(timer_db, NULL, &opts);
}

void close_timers_db(knot_db_t *timer_db)
{
	if (timer_db == NULL) {
		return;
	}

	const knot_db_api_t *db_api = knot_db_lmdb_api();
	assert(db_api);

	db_api->deinit(timer_db);
}

int read_zone_timers(knot_db_t *timer_db, const zone_t *zone, time_t *timers)
{
	if (timer_db == NULL) {
		clear_timers(timers);
		return KNOT_EOK;
	}

	if (zone == NULL || timers == NULL) {
		return KNOT_EINVAL;
	}

<<<<<<< HEAD
	const namedb_api_t *db_api = namedb_lmdb_api();
=======
	const knot_db_api_t *db_api = knot_db_lmdb_api();
>>>>>>> 5d11f548
	assert(db_api);

	knot_db_txn_t txn;
	int ret = db_api->txn_begin(timer_db, &txn, KNOT_DB_RDONLY);
	if (ret != KNOT_EOK) {
		return ret;
	}

	ret = read_timers(&txn, zone, timers);
	db_api->txn_abort(&txn);
	if (ret != KNOT_EOK) {
		return ret;
	}

	return KNOT_EOK;
}

<<<<<<< HEAD
int write_timer_db(namedb_t *timer_db, knot_zonedb_t *zone_db)
=======
int write_timer_db(knot_db_t *timer_db, knot_zonedb_t *zone_db)
>>>>>>> 5d11f548
{
	if (timer_db == NULL) {
		return KNOT_EOK;
	}

	if (zone_db == NULL) {
		return KNOT_EINVAL;
	}

<<<<<<< HEAD
	const namedb_api_t *db_api = namedb_lmdb_api();
	assert(db_api);

	namedb_txn_t txn;
	int ret = db_api->txn_begin(timer_db, &txn, NAMEDB_SORTED);
=======
	const knot_db_api_t *db_api = knot_db_lmdb_api();
	assert(db_api);

	knot_db_txn_t txn;
	int ret = db_api->txn_begin(timer_db, &txn, KNOT_DB_SORTED);
>>>>>>> 5d11f548
	if (ret != KNOT_EOK) {
		return ret;
	}

	knot_zonedb_foreach(zone_db, store_timers, &txn);

	return db_api->txn_commit(&txn);
}

int sweep_timer_db(knot_db_t *timer_db, knot_zonedb_t *zone_db)
{
	if (timer_db == NULL) {
		return KNOT_EOK;
	}

	if (zone_db == NULL) {
		return KNOT_EINVAL;
	}

<<<<<<< HEAD
	const namedb_api_t *db_api = namedb_lmdb_api();
=======
	const knot_db_api_t *db_api = knot_db_lmdb_api();
>>>>>>> 5d11f548
	assert(db_api);

	knot_db_txn_t txn;
	int ret = db_api->txn_begin(timer_db, &txn, KNOT_DB_SORTED);
	if (ret != KNOT_EOK) {
		return ret;
	}

	if (db_api->count(&txn) == 0) {
		db_api->txn_abort(&txn);
		return KNOT_EOK;
	}

	knot_db_iter_t *it = db_api->iter_begin(&txn, 0);
	if (it == NULL) {
		db_api->txn_abort(&txn);
		return KNOT_ERROR;
	}

	while (it) {
		knot_db_val_t key;
		ret = db_api->iter_key(it, &key);
		if (ret != KNOT_EOK) {
			db_api->txn_abort(&txn);
			return ret;
		}
		const knot_dname_t *dbkey = (const knot_dname_t *)key.data;
		if (!knot_zonedb_find(zone_db, dbkey)) {
			// Delete obsolete timers
			db_api->del(&txn, &key);
		}

		it = db_api->iter_next(it);
	}
	db_api->iter_finish(it);

	return db_api->txn_commit(&txn);
}<|MERGE_RESOLUTION|>--- conflicted
+++ resolved
@@ -14,15 +14,7 @@
     along with this program.  If not, see <http://www.gnu.org/licenses/>.
  */
 
-<<<<<<< HEAD
-#include "libknot/dname.h"
-#include "libknot/internal/namedb/namedb.h"
-#include "libknot/internal/namedb/namedb_lmdb.h"
-#include "libknot/internal/mem.h"
-#include "libknot/internal/wire_ctx.h"
-=======
 #include "libknot/libknot.h"
->>>>>>> 5d11f548
 #include "knot/zone/timers.h"
 #include "knot/zone/zonedb.h"
 #include "contrib/string.h"
@@ -71,11 +63,7 @@
 }
 
 /*! \brief Stores timers for persistent events. */
-<<<<<<< HEAD
-static int store_timers(zone_t *zone, namedb_txn_t *txn)
-=======
 static int store_timers(zone_t *zone, knot_db_txn_t *txn)
->>>>>>> 5d11f548
 {
 	// Create key
 	knot_db_val_t key = { .len = knot_dname_size(zone->name), .data = zone->name };
@@ -111,11 +99,7 @@
 		return w.error;
 	}
 
-<<<<<<< HEAD
-	namedb_val_t val = { .len = sizeof(packed_timer), .data = packed_timer };
-=======
 	knot_db_val_t val = { .len = sizeof(packed_timer), .data = packed_timer };
->>>>>>> 5d11f548
 
 	// Store
 	return knot_db_lmdb_api()->insert(txn, &key, &val, 0);
@@ -198,11 +182,7 @@
 		return KNOT_EINVAL;
 	}
 
-<<<<<<< HEAD
-	const namedb_api_t *db_api = namedb_lmdb_api();
-=======
-	const knot_db_api_t *db_api = knot_db_lmdb_api();
->>>>>>> 5d11f548
+	const knot_db_api_t *db_api = knot_db_lmdb_api();
 	assert(db_api);
 
 	knot_db_txn_t txn;
@@ -220,11 +200,7 @@
 	return KNOT_EOK;
 }
 
-<<<<<<< HEAD
-int write_timer_db(namedb_t *timer_db, knot_zonedb_t *zone_db)
-=======
 int write_timer_db(knot_db_t *timer_db, knot_zonedb_t *zone_db)
->>>>>>> 5d11f548
 {
 	if (timer_db == NULL) {
 		return KNOT_EOK;
@@ -234,19 +210,11 @@
 		return KNOT_EINVAL;
 	}
 
-<<<<<<< HEAD
-	const namedb_api_t *db_api = namedb_lmdb_api();
-	assert(db_api);
-
-	namedb_txn_t txn;
-	int ret = db_api->txn_begin(timer_db, &txn, NAMEDB_SORTED);
-=======
 	const knot_db_api_t *db_api = knot_db_lmdb_api();
 	assert(db_api);
 
 	knot_db_txn_t txn;
 	int ret = db_api->txn_begin(timer_db, &txn, KNOT_DB_SORTED);
->>>>>>> 5d11f548
 	if (ret != KNOT_EOK) {
 		return ret;
 	}
@@ -266,11 +234,7 @@
 		return KNOT_EINVAL;
 	}
 
-<<<<<<< HEAD
-	const namedb_api_t *db_api = namedb_lmdb_api();
-=======
-	const knot_db_api_t *db_api = knot_db_lmdb_api();
->>>>>>> 5d11f548
+	const knot_db_api_t *db_api = knot_db_lmdb_api();
 	assert(db_api);
 
 	knot_db_txn_t txn;
