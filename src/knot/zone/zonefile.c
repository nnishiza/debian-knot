--- conflicted
+++ resolved
@@ -341,8 +341,6 @@
 	return fd;
 }
 
-<<<<<<< HEAD
-=======
 /*! \brief Prepare a directory for the file. */
 static int make_path(const char *path, mode_t mode)
 {
@@ -369,7 +367,6 @@
 	return KNOT_EOK;
 }
 
->>>>>>> 5d11f548
 int zonefile_write(const char *path, zone_contents_t *zone)
 {
 	if (!zone || !path) {
@@ -396,13 +393,8 @@
 		return ret;
 	}
 
-<<<<<<< HEAD
-	if (zone_dump_text(zone, f) != KNOT_EOK) {
-		WARNING(zname, "failed to save zone, file '%s'", new_fname);
-=======
 	ret = zone_dump_text(zone, f);
 	if (ret != KNOT_EOK) {
->>>>>>> 5d11f548
 		fclose(f);
 		close(fd);
 		unlink(new_fname);
