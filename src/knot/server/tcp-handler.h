/*  Copyright (C) 2011 CZ.NIC, z.s.p.o. <knot-dns@labs.nic.cz>

    This program is free software: you can redistribute it and/or modify
    it under the terms of the GNU General Public License as published by
    the Free Software Foundation, either version 3 of the License, or
    (at your option) any later version.

    This program is distributed in the hope that it will be useful,
    but WITHOUT ANY WARRANTY; without even the implied warranty of
    MERCHANTABILITY or FITNESS FOR A PARTICULAR PURPOSE.  See the
    GNU General Public License for more details.

    You should have received a copy of the GNU General Public License
    along with this program.  If not, see <http://www.gnu.org/licenses/>.
 */
/*!
 * \file tcp-handler.h
 *
 * \author Marek Vavrusa <marek.vavusa@nic.cz>
 *
 * \brief TCP sockets threading model.
 *
 * The master socket distributes incoming connections among
 * the worker threads ("buckets"). Each threads processes it's own
 * set of sockets, and eliminates mutual exclusion problem by doing so.
 *
 * \addtogroup server
 * @{
 */

#pragma once

#include "knot/server/dthreads.h"

/* Constants */
#define TCP_SWEEP_INTERVAL 2 /* [secs] granularity of connection sweeping */

/*!
 * \brief Accept a TCP connection.
 * \param fd Associated socket.
 *
 * \retval Created connection fd if success.
 * \retval <0 on error.
 */
int tcp_accept(int fd);

/*!
<<<<<<< HEAD
 * \brief Receive a block of data from TCP socket with wait.
 *
 * \param fd  File descriptor.
 * \param buf Data buffer.
 * \param len Block length.
 * \param timeout Timeout for the operation, NULL for infinite.
 *
 * \return number of bytes received or an error
 */
int tcp_recv_data(int fd, uint8_t *buf, int len, struct timeval *timeout);

/*!
 * \brief Send a TCP message.
 *
 * \param fd Associated socket.
 * \param msg Buffer for a query wireformat.
 * \param msglen Buffer maximum size.
 * \param timeout Message send timeout.
 *
 * \retval Number of sent data on success.
 * \retval KNOT_ERROR on error.
 */
int tcp_send_msg(int fd, const uint8_t *msg, size_t msglen, struct timeval *timeout);

/*!
 * \brief Receive a TCP message.
 *
 * \param fd Associated socket.
 * \param buf Buffer for incoming bytestream.
 * \param len Buffer maximum size.
 * \param timeout Message receive timeout.
 *
 * \retval Number of read bytes on success.
 * \retval KNOT_ERROR on error.
 * \retval KNOT_ENOMEM on potential buffer overflow.
 */
int tcp_recv_msg(int fd, uint8_t *buf, size_t len, struct timeval *timeout);

/*!
=======
>>>>>>> 24b52075
 * \brief TCP handler thread runnable.
 *
 * Listens to both bound TCP sockets for client connections and
 * serves TCP clients. This runnable is designed to be used as coherent
 * and implements cancellation point.
 *
 * \param thread Associated thread from DThreads unit.
 *
 * \retval KNOT_EOK on success.
 * \retval KNOT_EINVAL invalid parameters.
 */
int tcp_master(dthread_t *thread);

/*!
 * \brief Destructor for TCP handler thread.
 */
int tcp_master_destruct(dthread_t *thread);

/*! @} */<|MERGE_RESOLUTION|>--- conflicted
+++ resolved
@@ -45,48 +45,6 @@
 int tcp_accept(int fd);
 
 /*!
-<<<<<<< HEAD
- * \brief Receive a block of data from TCP socket with wait.
- *
- * \param fd  File descriptor.
- * \param buf Data buffer.
- * \param len Block length.
- * \param timeout Timeout for the operation, NULL for infinite.
- *
- * \return number of bytes received or an error
- */
-int tcp_recv_data(int fd, uint8_t *buf, int len, struct timeval *timeout);
-
-/*!
- * \brief Send a TCP message.
- *
- * \param fd Associated socket.
- * \param msg Buffer for a query wireformat.
- * \param msglen Buffer maximum size.
- * \param timeout Message send timeout.
- *
- * \retval Number of sent data on success.
- * \retval KNOT_ERROR on error.
- */
-int tcp_send_msg(int fd, const uint8_t *msg, size_t msglen, struct timeval *timeout);
-
-/*!
- * \brief Receive a TCP message.
- *
- * \param fd Associated socket.
- * \param buf Buffer for incoming bytestream.
- * \param len Buffer maximum size.
- * \param timeout Message receive timeout.
- *
- * \retval Number of read bytes on success.
- * \retval KNOT_ERROR on error.
- * \retval KNOT_ENOMEM on potential buffer overflow.
- */
-int tcp_recv_msg(int fd, uint8_t *buf, size_t len, struct timeval *timeout);
-
-/*!
-=======
->>>>>>> 24b52075
  * \brief TCP handler thread runnable.
  *
  * Listens to both bound TCP sockets for client connections and
