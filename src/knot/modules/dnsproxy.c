--- conflicted
+++ resolved
@@ -36,16 +36,9 @@
 int check_mod_dnsproxy(conf_check_t *args)
 {
 	conf_val_t rmt = conf_rawid_get_txn(args->conf, args->txn, C_MOD_DNSPROXY,
-<<<<<<< HEAD
-	                                    MOD_REMOTE, args->previous->id,
-	                                    args->previous->id_len);
-	if (rmt.code != KNOT_EOK) {
-		*args->err_str = "no remote server specified";
-=======
 	                                    MOD_REMOTE, args->id, args->id_len);
 	if (rmt.code != KNOT_EOK) {
 		args->err_str = "no remote server specified";
->>>>>>> 5d11f548
 		return KNOT_EINVAL;
 	}
 
@@ -77,13 +70,6 @@
 		return state; /* Ignore, not enough memory. */
 	}
 
-<<<<<<< HEAD
-	bool is_tcp = net_is_connected(qdata->param->socket);
-	struct knot_request *req;
-	const struct sockaddr *dst = (const struct sockaddr *)&proxy->remote.addr;
-	const struct sockaddr *src = (const struct sockaddr *)&proxy->remote.via;
-	req = knot_request_make(re.mm, dst, src, qdata->query, is_tcp ? 0 : KNOT_RQ_UDP);
-=======
 	struct capture_param param = {
 		.sink = pkt
 	};
@@ -99,7 +85,6 @@
 	const struct sockaddr *src = (const struct sockaddr *)&proxy->remote.via;
 	struct knot_request *req = knot_request_make(re.mm, dst, src, qdata->query,
 	                                             is_tcp ? 0 : KNOT_RQ_UDP);
->>>>>>> 5d11f548
 	if (req == NULL) {
 		knot_requestor_clear(&re);
 		return state; /* Ignore, not enough memory. */
@@ -108,13 +93,8 @@
 	/* Forward request. */
 	ret = knot_requestor_enqueue(&re, req);
 	if (ret == KNOT_EOK) {
-<<<<<<< HEAD
-		conf_val_t val = conf_get(conf(), C_SRV, C_TCP_HSHAKE_TIMEOUT);
-		struct timeval tv = { conf_int(&val), 0 };
-=======
 		conf_val_t *val = &conf()->cache.srv_tcp_reply_timeout;
 		struct timeval tv = { conf_int(val), 0 };
->>>>>>> 5d11f548
 		ret = knot_requestor_exec(&re, &tv);
 	} else {
 		knot_request_free(req, re.mm);
