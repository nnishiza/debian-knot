/*  Copyright (C) 2014 CZ.NIC, z.s.p.o. <knot-dns@labs.nic.cz>

    This program is free software: you can redistribute it and/or modify
    it under the terms of the GNU General Public License as published by
    the Free Software Foundation, either version 3 of the License, or
    (at your option) any later version.

    This program is distributed in the hope that it will be useful,
    but WITHOUT ANY WARRANTY; without even the implied warranty of
    MERCHANTABILITY or FITNESS FOR A PARTICULAR PURPOSE.  See the
    GNU General Public License for more details.

    You should have received a copy of the GNU General Public License
    along with this program.  If not, see <http://www.gnu.org/licenses/>.
 */

#include <sys/stat.h>

#include "knot/common/log.h"
#include "knot/modules/dnstap.h"
#include "knot/nameserver/process_query.h"
#include "contrib/dnstap/dnstap.pb-c.h"
#include "contrib/dnstap/writer.h"
#include "contrib/dnstap/message.h"
#include "contrib/dnstap/dnstap.h"
#include "libknot/libknot.h"

/* Module configuration scheme. */
#define MOD_SINK	"\x04""sink"

const yp_item_t scheme_mod_dnstap[] = {
	{ C_ID,      YP_TSTR, YP_VNONE },
	{ MOD_SINK,  YP_TSTR, YP_VNONE },
	{ C_COMMENT, YP_TSTR, YP_VNONE },
	{ NULL }
};

int check_mod_dnstap(conf_check_t *args)
{
	conf_val_t sink = conf_rawid_get_txn(args->conf, args->txn, C_MOD_DNSTAP,
<<<<<<< HEAD
	                                     MOD_SINK, args->previous->id,
	                                     args->previous->id_len);
	if (sink.code != KNOT_EOK) {
		*args->err_str = "no sink specified";
=======
	                                     MOD_SINK, args->id, args->id_len);
	if (sink.code != KNOT_EOK) {
		args->err_str = "no sink specified";
>>>>>>> 5d11f548
		return KNOT_EINVAL;
	}

	return KNOT_EOK;
}

static int log_message(int state, const knot_pkt_t *pkt, struct query_data *qdata, void *ctx)
{
	if (pkt == NULL || qdata == NULL || ctx == NULL) {
		return KNOT_STATE_FAIL;
	}

	int ret = KNOT_ERROR;
	struct fstrm_iothr* iothread = ctx;
	struct fstrm_iothr_queue *ioq = fstrm_iothr_get_input_queue_idx(iothread, qdata->param->thread_id);

	/* Unless we want to measure the time it takes to process each query,
	 * we can treat Q/R times the same. */
	struct timeval tv;
	gettimeofday(&tv, NULL);

	/* Determine query / response. */
	Dnstap__Message__Type msgtype = DNSTAP__MESSAGE__TYPE__AUTH_QUERY;
	if (knot_wire_get_qr(pkt->wire)) {
		msgtype = DNSTAP__MESSAGE__TYPE__AUTH_RESPONSE;
	}

	/* Determine whether we run on UDP/TCP. */
	int protocol = IPPROTO_TCP;
	if (qdata->param->proc_flags & NS_QUERY_LIMIT_SIZE) {
		protocol = IPPROTO_UDP;
	}

	/* Create a dnstap message. */
	Dnstap__Message msg;
	ret = dt_message_fill(&msg, msgtype,
	                      (const struct sockaddr *)qdata->param->remote,
	                      NULL, /* todo: fill me! */
	                      protocol,
	                      pkt->wire, pkt->size, &tv, &tv);
	if (ret != KNOT_EOK) {
		return KNOT_STATE_FAIL;
	}
	Dnstap__Dnstap dnstap = DNSTAP__DNSTAP__INIT;
	dnstap.type = DNSTAP__DNSTAP__TYPE__MESSAGE;
	dnstap.message = (Dnstap__Message *)&msg;

	/* Pack the message. */
	uint8_t *frame = NULL;
	size_t size = 0;
	dt_pack(&dnstap, &frame, &size);
	if (frame == NULL) {
		return KNOT_STATE_FAIL;
	}

	/* Submit a request. */
	fstrm_res res = fstrm_iothr_submit(iothread, ioq, frame, size,
	                                   fstrm_free_wrapper, NULL);
	if (res != fstrm_res_success) {
		free(frame);
		state = KNOT_STATE_FAIL;
	}

	return state;
}

/*! \brief Submit message. */
static int dnstap_message_log(int state, knot_pkt_t *pkt, struct query_data *qdata, void *ctx)
{
	if (pkt == NULL || qdata == NULL || ctx == NULL) {
		return KNOT_STATE_FAIL;
	}

	return log_message(state, pkt, qdata, ctx);
}

/*! \brief Create a UNIX socket sink. */
static struct fstrm_writer* dnstap_unix_writer(const char *path)
{
	struct fstrm_unix_writer_options *opt = NULL;
	struct fstrm_writer_options *wopt = NULL;
	struct fstrm_writer *writer = NULL;

	opt = fstrm_unix_writer_options_init();
	if (opt == NULL) {
		goto finish;
	}
	fstrm_unix_writer_options_set_socket_path(opt, path);

	wopt = fstrm_writer_options_init();
	if (wopt == NULL) {
		goto finish;
	}
	fstrm_writer_options_add_content_type(wopt,
		(const uint8_t *) DNSTAP_CONTENT_TYPE,
		strlen(DNSTAP_CONTENT_TYPE));
	writer = fstrm_unix_writer_init(opt, wopt);

finish:
	fstrm_unix_writer_options_destroy(&opt);
	fstrm_writer_options_destroy(&wopt);
	return writer;
}

/*! \brief Create a basic file writer sink. */
static struct fstrm_writer* dnstap_file_writer(const char *path)
{
	struct fstrm_file_options *fopt = NULL;
	struct fstrm_writer_options *wopt = NULL;
	struct fstrm_writer *writer = NULL;

	fopt = fstrm_file_options_init();
	if (fopt == NULL) {
		goto finish;
	}
	fstrm_file_options_set_file_path(fopt, path);

	wopt = fstrm_writer_options_init();
	if (wopt == NULL) {
		goto finish;
	}
	fstrm_writer_options_add_content_type(wopt,
		(const uint8_t *) DNSTAP_CONTENT_TYPE,
		strlen(DNSTAP_CONTENT_TYPE));
	writer = fstrm_file_writer_init(fopt, wopt);

finish:
	fstrm_file_options_destroy(&fopt);
	fstrm_writer_options_destroy(&wopt);
	return writer;
}

/*! \brief Create a log sink according to the path string. */
static struct fstrm_writer* dnstap_writer(const char *path)
{
	const char *prefix = "unix:";
	const size_t prefix_len = strlen(prefix);

	/* UNIX socket prefix. */
	if (strlen(path) > prefix_len && strncmp(path, prefix, prefix_len) == 0) {
			return dnstap_unix_writer(path + prefix_len);
	}

	return dnstap_file_writer(path);
}

int dnstap_load(struct query_plan *plan, struct query_module *self,
                const knot_dname_t *zone)
{
	if (plan == NULL || self == NULL) {
		return KNOT_EINVAL;
	}

	conf_val_t val = conf_mod_get(self->config, MOD_SINK, self->id);
	const char *sink = conf_str(&val);

	/* Initialize the writer and the options. */
	struct fstrm_writer *writer = dnstap_writer(sink);
	if (writer == NULL) {
		goto fail;
	}

	struct fstrm_iothr_options *opt = fstrm_iothr_options_init();
	if (opt == NULL) {
		fstrm_writer_destroy(&writer);
		goto fail;
	}

	/* Initialize queues. */
	size_t qcount = conf_udp_threads(self->config) +
	                conf_tcp_threads(self->config);
	fstrm_iothr_options_set_num_input_queues(opt, qcount);

	/* Create the I/O thread. */
	struct fstrm_iothr* iothread = fstrm_iothr_init(opt, &writer);
	fstrm_iothr_options_destroy(&opt);

	if (iothread == NULL) {
		fstrm_writer_destroy(&writer);
		goto fail;
	}

	self->ctx = iothread;

	/* Hook to the query plan. */
	query_plan_step(plan, QPLAN_BEGIN, dnstap_message_log, self->ctx);
	query_plan_step(plan, QPLAN_END, dnstap_message_log, self->ctx);

	return KNOT_EOK;
fail:
	MODULE_ERR(C_MOD_DNSTAP, "failed to init sink '%s'", sink);
	return KNOT_ENOMEM;
}

int dnstap_unload(struct query_module *self)
{
	if (self == NULL) {
		return KNOT_EINVAL;
	}

	struct fstrm_iothr* iothread = self->ctx;
	fstrm_iothr_destroy(&iothread);
	return KNOT_EOK;
}<|MERGE_RESOLUTION|>--- conflicted
+++ resolved
@@ -38,16 +38,9 @@
 int check_mod_dnstap(conf_check_t *args)
 {
 	conf_val_t sink = conf_rawid_get_txn(args->conf, args->txn, C_MOD_DNSTAP,
-<<<<<<< HEAD
-	                                     MOD_SINK, args->previous->id,
-	                                     args->previous->id_len);
-	if (sink.code != KNOT_EOK) {
-		*args->err_str = "no sink specified";
-=======
 	                                     MOD_SINK, args->id, args->id_len);
 	if (sink.code != KNOT_EOK) {
 		args->err_str = "no sink specified";
->>>>>>> 5d11f548
 		return KNOT_EINVAL;
 	}
 
