/*  Copyright (C) 2011 CZ.NIC, z.s.p.o. <knot-dns@labs.nic.cz>

    This program is free software: you can redistribute it and/or modify
    it under the terms of the GNU General Public License as published by
    the Free Software Foundation, either version 3 of the License, or
    (at your option) any later version.

    This program is distributed in the hope that it will be useful,
    but WITHOUT ANY WARRANTY; without even the implied warranty of
    MERCHANTABILITY or FITNESS FOR A PARTICULAR PURPOSE.  See the
    GNU General Public License for more details.

    You should have received a copy of the GNU General Public License
    along with this program.  If not, see <http://www.gnu.org/licenses/>.
 */
/*!
 * \file remote.h
 *
 * \author Marek Vavrusa <marek.vavrusa@nic.cz>
 *
 * \brief Functions for remote control interface.
 *
 * \addtogroup ctl
 * @{
 */

#pragma once

<<<<<<< HEAD
#include "libknot/packet/pkt.h"
#include "libknot/rrset.h"
=======
#include "libknot/libknot.h"
>>>>>>> 5d11f548
#include "knot/server/server.h"

/*!
 * \brief Bind RC interface.
 *
 * \param path  Control UNIX socket path.
 *
 * \retval socket if passed.
 * \retval knot_error else.
 */
int remote_bind(const char *path);

/*!
 * \brief Unbind from RC interface and close socket.
 *
 * \note Breaks all pending connections.
 *
 * \param socket  Interface socket.
 */
void remote_unbind(int sock);

/*!
 * \brief Poll new events on RC socket.
 *
 * \param sock     RC interface socket.
 * \param sigmask  Signal mask to use during blocking waiting.
 *
 * \return number of polled events or -1 on error.
 */
int remote_poll(int sock, const sigset_t *sigmask);

/*!
 * \brief Start a RC connection with remote.
 *
 * \param r RC interface socket.
 * \param buf Buffer for RC command.
 * \param buflen Maximum buffer size.
 *
 * \return client TCP socket if success.
 * \return KNOT_ECONNREFUSED if fails to receive command.
 */
int remote_recv(int sock, uint8_t *buf, size_t *buflen);

/*!
 * \brief Parse a RC command.
 *
 * \param pkt Query packet.
 *
 * \retval KNOT_EOK on success.
 * \retval knot_error else.
 */
int remote_parse(knot_pkt_t *pkt);

/*!
 * \brief Execute command and prepare answer for client.
 *
 * \param fd Remote client
 * \param s Server instance.
 * \param pkt Parsed RC command.
 * \param rwire Buffer for response.
 * \param rlen Maximum buffer size for response.
 *
 * \retval KNOT_EOK on success.
 * \retval knot_error else.
 */
int remote_answer(int sock, server_t *s, knot_pkt_t *pkt);

/*!
 * \brief Accept new client, receive command, process it and send response.
 *
 * \note This should be used as a high-level API for workers.
 *
 * \param server Server instance.
 * \param sock RC interface socket.
 * \param buf Buffer for commands/responses.
 * \param buflen Maximum buffer size.
 *
 * \retval KNOT_EOK on success.
 * \retval knot_error else.
 */
<<<<<<< HEAD
int remote_process(server_t *s, struct sockaddr_storage *ctl_addr, int sock,
                   uint8_t *buf, size_t buflen);
=======
int remote_process(server_t *server, int sock, uint8_t *buf, size_t buflen);
>>>>>>> 5d11f548

/* Functions for creating RC packets. */

/*!
 * \brief Build a RC command packet.
 *
 * \param query Command name, f.e. 'reload'.
 *
 * \retval KNOT_EOK on success.
 * \retval knot_error else.
 */
knot_pkt_t* remote_query(const char *query);

/*!
 * \brief Initialize a rrset with the given name and type.
 *
 * \param rr Output rrset.
 * \param owner RRset owner.
 * \param type RRset type.
 *
 * \return KNOT_E*.
 */
int remote_build_rr(knot_rrset_t *rr, const char *owner, uint16_t type);

/*!
 * \brief Create a TXT rdata.
 *
 * \param rr Output rrset.
 * \param str Text string.
 * \param str_len Text string length.
 * \param index Rdata index (ensures correct argument position).
 *
 * \return KNOT_E*.
 */
int remote_create_txt(knot_rrset_t *rr, const char *str, size_t str_len,
                      uint16_t index);

/*!
 * \brief Create a NS rdata.
 *
 * \param rr Output rrset.
 * \param name Domain name as a string.
 *
 * \return KNOT_E*
 */
int remote_create_ns(knot_rrset_t *rr, const char *name);

/*!
 * \brief Print TXT rdata to stdout.
 *
 * \param rrset TXT rrset.
 * \param pos Rdata position in the rrset.
 *
 * \return KNOT_E*
 */
int remote_print_txt(const knot_rrset_t *rrset, uint16_t pos);

/*!
 * \brief Extracts TXT rdata into buffer.
 *
 * \param rrset TXT rrset.
 * \param pos Rdata position in the rrset.
 * \param out_len Output rdata blob length (optional).
 *
 * \return Rdata blob or NULL.
 */
uint8_t *remote_get_txt(const knot_rrset_t *rr, uint16_t pos, size_t *out_len);

/*! @} */<|MERGE_RESOLUTION|>--- conflicted
+++ resolved
@@ -26,12 +26,7 @@
 
 #pragma once
 
-<<<<<<< HEAD
-#include "libknot/packet/pkt.h"
-#include "libknot/rrset.h"
-=======
 #include "libknot/libknot.h"
->>>>>>> 5d11f548
 #include "knot/server/server.h"
 
 /*!
@@ -112,12 +107,7 @@
  * \retval KNOT_EOK on success.
  * \retval knot_error else.
  */
-<<<<<<< HEAD
-int remote_process(server_t *s, struct sockaddr_storage *ctl_addr, int sock,
-                   uint8_t *buf, size_t buflen);
-=======
 int remote_process(server_t *server, int sock, uint8_t *buf, size_t buflen);
->>>>>>> 5d11f548
 
 /* Functions for creating RC packets. */
 
