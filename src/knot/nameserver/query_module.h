/*!
 * \file query_module.h
 *
 * \author Marek Vavrusa <marek.vavrusa@nic.cz>
 *
 * \brief Query module interface
 *
 * The concept of query plan is simple - each query requires a finite
 * number of steps to be solved. For example IN query needs to find an answer and
 * based on the result, process authority and maybe supply additional records.
 * This can be represented by a query plan:
 * answer => { find_answer },
 * authority => { process_authority },
 * additional => { process_additional }
 *
 * The example is obvious, but if a state is passed between the callbacks,
 * same principle applies for every query processing.
 * This file provides an interface for basic query plan and more importantly
 * dynamically loaded modules that can alter query plans.
 * For a default internet zone query plan, see \file internet.h
 *
 * \addtogroup query_processing
 * @{
 */
/*  Copyright (C) 2014 CZ.NIC, z.s.p.o. <knot-dns@labs.nic.cz>

    This program is free software: you can redistribute it and/or modify
    it under the terms of the GNU General Public License as published by
    the Free Software Foundation, either version 3 of the License, or
    (at your option) any later version.

    This program is distributed in the hope that it will be useful,
    but WITHOUT ANY WARRANTY; without even the implied warranty of
    MERCHANTABILITY or FITNESS FOR A PARTICULAR PURPOSE.  See the
    GNU General Public License for more details.

    You should have received a copy of the GNU General Public License
    along with this program.  If not, see <http://www.gnu.org/licenses/>.
 */

#pragma once

#include "libknot/libknot.h"
#include "libknot/mm_ctx.h"
#include "knot/conf/conf.h"
#include "knot/conf/tools.h"
<<<<<<< HEAD
=======
#include "contrib/ucw/lists.h"
>>>>>>> 5d11f548

#define MODULE_ERR(mod, msg, ...) \
	log_error("module '%.*s', " msg, mod[0], mod + 1, ##__VA_ARGS__)

<<<<<<< HEAD
=======
#define MODULE_ZONE_ERR(mod, zone, msg, ...) \
	log_zone_error(zone, "module '%.*s', " msg, mod[0], mod + 1, ##__VA_ARGS__)

>>>>>>> 5d11f548
/* Query module instance scopes. */
enum {
	MOD_SCOPE_GLOBAL = 1 << 0, /* Global quering (all zones). */
	MOD_SCOPE_ZONE   = 1 << 1, /* Specific zone quering. */
	MOD_SCOPE_ANY    = MOD_SCOPE_GLOBAL | MOD_SCOPE_ZONE
};

/* Query module processing stages. */
enum query_stage {
	QPLAN_BEGIN  = 0, /* Before query processing. */
	QPLAN_STAGE  = 1, /* Class-specific processing stages. */
	QPLAN_ANSWER = QPLAN_STAGE + KNOT_ANSWER, /* Answer section processing. */
	QPLAN_AUTHORITY,  /* Authority section processing. */
	QPLAN_ADDITIONAL, /* Additional section processing. */
	QPLAN_END         /* After query processing. */
};

#define QUERY_PLAN_STAGES (QPLAN_END + 1)

/* Forward declarations. */
struct query_data;
struct query_module;
struct query_plan;

/* Module callback required API. */
typedef int (*qmodule_load_t)(struct query_plan *plan, struct query_module *self, const knot_dname_t *zone);
typedef int (*qmodule_unload_t)(struct query_module *self);
typedef int (*qmodule_process_t)(int state, knot_pkt_t *pkt, struct query_data *qdata, void *ctx);

/*!
 * Query module is a dynamically loadable unit that can alter query processing plan.
 * Module requires load and unload callback handlers and is provided with a context
 * and configuration string.
 */
struct query_module {
	node_t node;
	knot_mm_t *mm;
	void *ctx;
	conf_t *config;
	conf_mod_id_t *id;
	qmodule_load_t load;
	qmodule_unload_t unload;
	unsigned scope;
};

/*! \brief Single processing step in query processing. */
struct query_step {
	node_t node;
	void *ctx;
	qmodule_process_t process;
};

/*! Query plan represents a sequence of steps needed for query processing
 *  divided into several stages, where each stage represents a current response
 *  assembly phase, for example 'before processing', 'answer section' and so on.
 */
struct query_plan {
	knot_mm_t *mm;
	list_t stage[QUERY_PLAN_STAGES];
};

/*! \brief Create an empty query plan. */
struct query_plan *query_plan_create(knot_mm_t *mm);

/*! \brief Free query plan and all planned steps. */
void query_plan_free(struct query_plan *plan);

/*! \brief Plan another step for given stage. */
int query_plan_step(struct query_plan *plan, int stage, qmodule_process_t process,
                    void *ctx);

/*! \brief Open query module identified by name. */
struct query_module *query_module_open(conf_t *config, conf_mod_id_t *mod_id,
                                       knot_mm_t *mm);

/*! \brief Close query module. */
void query_module_close(struct query_module *module);

/*! @} */<|MERGE_RESOLUTION|>--- conflicted
+++ resolved
@@ -44,20 +44,14 @@
 #include "libknot/mm_ctx.h"
 #include "knot/conf/conf.h"
 #include "knot/conf/tools.h"
-<<<<<<< HEAD
-=======
 #include "contrib/ucw/lists.h"
->>>>>>> 5d11f548
 
 #define MODULE_ERR(mod, msg, ...) \
 	log_error("module '%.*s', " msg, mod[0], mod + 1, ##__VA_ARGS__)
 
-<<<<<<< HEAD
-=======
 #define MODULE_ZONE_ERR(mod, zone, msg, ...) \
 	log_zone_error(zone, "module '%.*s', " msg, mod[0], mod + 1, ##__VA_ARGS__)
 
->>>>>>> 5d11f548
 /* Query module instance scopes. */
 enum {
 	MOD_SCOPE_GLOBAL = 1 << 0, /* Global quering (all zones). */
