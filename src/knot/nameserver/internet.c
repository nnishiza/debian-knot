/*  Copyright (C) 2013 CZ.NIC, z.s.p.o. <knot-dns@labs.nic.cz>

    This program is free software: you can redistribute it and/or modify
    it under the terms of the GNU General Public License as published by
    the Free Software Foundation, either version 3 of the License, or
    (at your option) any later version.

    This program is distributed in the hope that it will be useful,
    but WITHOUT ANY WARRANTY; without even the implied warranty of
    MERCHANTABILITY or FITNESS FOR A PARTICULAR PURPOSE.  See the
    GNU General Public License for more details.

    You should have received a copy of the GNU General Public License
    along with this program.  If not, see <http://www.gnu.org/licenses/>.
 */

#include "libknot/libknot.h"
#include "libknot/descriptor.h"
#include "libknot/rrtype/rdname.h"
#include "libknot/rrtype/soa.h"
#include "knot/common/log.h"
#include "knot/nameserver/internet.h"
#include "knot/nameserver/nsec_proofs.h"
#include "knot/nameserver/process_query.h"
#include "knot/nameserver/process_answer.h"
#include "knot/nameserver/query_module.h"
#include "knot/zone/serial.h"
#include "knot/zone/zonedb.h"
#include "libknot/dnssec/rrset-sign.h"
#include "contrib/sockaddr.h"

/*! \brief Check if given node was already visited. */
static int wildcard_has_visited(struct query_data *qdata, const zone_node_t *node)
{
	struct wildcard_hit *item = NULL;
	WALK_LIST(item, qdata->wildcards) {
		if (item->node == node) {
			return true;
		}
	}
	return false;
}

/*! \brief Mark given node as visited. */
static int wildcard_visit(struct query_data *qdata, const zone_node_t *node, const knot_dname_t *sname)
{
	assert(qdata);
	assert(node);

	/* Already in the list. */
	if (wildcard_has_visited(qdata, node)) {
		return KNOT_EOK;
	}

	knot_mm_t *mm = qdata->mm;
	struct wildcard_hit *item = mm_alloc(mm, sizeof(struct wildcard_hit));
	item->node = node;
	item->sname = sname;
	add_tail(&qdata->wildcards, (node_t *)item);
	return KNOT_EOK;
}

/*! \brief Synthetizes a CNAME RR from a DNAME. */
static int dname_cname_synth(const knot_rrset_t *dname_rr,
                             const knot_dname_t *qname,
                             knot_rrset_t *cname_rrset,
                             knot_mm_t *mm)
{
	if (cname_rrset == NULL) {
		return KNOT_EINVAL;
	}
	knot_dname_t *owner_copy = knot_dname_copy(qname, mm);
	if (owner_copy == NULL) {
		return KNOT_ENOMEM;
	}
	knot_rrset_init(cname_rrset, owner_copy, KNOT_RRTYPE_CNAME, dname_rr->rclass);

	/* Replace last labels of qname with DNAME. */
	const knot_dname_t *dname_wire = dname_rr->owner;
	const knot_dname_t *dname_tgt = knot_dname_target(&dname_rr->rrs);
	int labels = knot_dname_labels(dname_wire, NULL);
	knot_dname_t *cname = knot_dname_replace_suffix(qname, labels, dname_tgt);
	if (cname == NULL) {
		knot_dname_free(&owner_copy, mm);
		return KNOT_ENOMEM;
	}

	/* Store DNAME into RDATA. */
	int cname_size = knot_dname_size(cname);
	uint8_t cname_rdata[cname_size];
	memcpy(cname_rdata, cname, cname_size);
	knot_dname_free(&cname, NULL);

	const knot_rdata_t *dname_data = knot_rdataset_at(&dname_rr->rrs, 0);
	int ret = knot_rrset_add_rdata(cname_rrset, cname_rdata, cname_size,
	                               knot_rdata_ttl(dname_data), mm);
	if (ret != KNOT_EOK) {
		knot_dname_free(&owner_copy, mm);
		return ret;
	}

	return KNOT_EOK;
}

/*!
 * \brief Checks if the name created by replacing the owner of \a dname_rrset
 *        in the \a qname by the DNAME's target would be longer than allowed.
 */
static bool dname_cname_cannot_synth(const knot_rrset_t *rrset, const knot_dname_t *qname)
{
	if (knot_dname_labels(qname, NULL)
		- knot_dname_labels(rrset->owner, NULL)
		+ knot_dname_labels(knot_dname_target(&rrset->rrs), NULL)
		> KNOT_DNAME_MAXLABELS) {
		return true;
	} else {
		return false;
	}
}

/*! \brief DNSSEC both requested & available. */
static bool have_dnssec(struct query_data *qdata)
{
	return knot_pkt_has_dnssec(qdata->query) &&
	       zone_contents_is_signed(qdata->zone->contents);
}

/*! \brief Synthesize RRSIG for given parameters, store in 'qdata' for later use */
static int put_rrsig(const knot_dname_t *sig_owner, uint16_t type,
                     const knot_rrset_t *rrsigs,
                     knot_rrinfo_t *rrinfo,
                     struct query_data *qdata)
{
	knot_rdataset_t synth_rrs;
	knot_rdataset_init(&synth_rrs);
	int ret = knot_synth_rrsig(type, &rrsigs->rrs, &synth_rrs, qdata->mm);
	if (ret == KNOT_ENOENT) {
		// No signature
		return KNOT_EOK;
	}
	if (ret != KNOT_EOK) {
		return ret;
	}

	/* Create rrsig info structure. */
	struct rrsig_info *info = mm_alloc(qdata->mm, sizeof(struct rrsig_info));
	if (info == NULL) {
		knot_rdataset_clear(&synth_rrs, qdata->mm);
		return KNOT_ENOMEM;
	}

	/* Store RRSIG into info structure. */
	knot_dname_t *owner_copy = knot_dname_copy(sig_owner, qdata->mm);
	if (owner_copy == NULL) {
		mm_free(qdata->mm, info);
		knot_rdataset_clear(&synth_rrs, qdata->mm);
		return KNOT_ENOMEM;
	}
	knot_rrset_init(&info->synth_rrsig, owner_copy, rrsigs->type, rrsigs->rclass);
	/* Store filtered signature. */
	info->synth_rrsig.rrs = synth_rrs;

	info->rrinfo = rrinfo;
	add_tail(&qdata->rrsigs, &info->n);

	return KNOT_EOK;
}

/*! \brief This is a wildcard-covered or any other terminal node for QNAME.
 *         e.g. positive answer.
 */
static int put_answer(knot_pkt_t *pkt, uint16_t type, struct query_data *qdata)
{
	knot_rrset_t rrset;
	knot_rrset_init_empty(&rrset);

	/* Wildcard expansion or exact match, either way RRSet owner is
	 * is QNAME. We can fake name synthesis by setting compression hint to
	 * QNAME position. Just need to check if we're answering QNAME and not
	 * a CNAME target.
	 */
	uint16_t compr_hint = KNOT_COMPR_HINT_NONE;
	if (pkt->rrset_count == 0) { /* Guaranteed first answer. */
		compr_hint = KNOT_COMPR_HINT_QNAME;
	}

	int ret = KNOT_EOK;
	switch (type) {
	case KNOT_RRTYPE_ANY: /* Append all RRSets. */ {
		conf_val_t val = conf_zone_get(conf(), C_DISABLE_ANY,
		                               qdata->zone->name);
		/* If ANY not allowed, set TC bit. */
		if ((qdata->param->proc_flags & NS_QUERY_LIMIT_ANY) &&
		    conf_bool(&val)) {
			knot_wire_set_tc(pkt->wire);
			return KNOT_ESPACE;
		}
		for (unsigned i = 0; i < qdata->node->rrset_count; ++i) {
			rrset = node_rrset_at(qdata->node, i);
			ret = ns_put_rr(pkt, &rrset, NULL, compr_hint, 0, qdata);
			if (ret != KNOT_EOK) {
				break;
			}
		}
		break;
	}
	default: /* Single RRSet of given type. */
		rrset = node_rrset(qdata->node, type);
		if (!knot_rrset_empty(&rrset)) {
			knot_rrset_t rrsigs = node_rrset(qdata->node, KNOT_RRTYPE_RRSIG);
			ret = ns_put_rr(pkt, &rrset, &rrsigs, compr_hint, 0, qdata);
		}
		break;
	}

	return ret;
}

/*! \brief Puts optional SOA RRSet to the Authority section of the response. */
static int put_authority_soa(knot_pkt_t *pkt, struct query_data *qdata,
                             const zone_contents_t *zone)
{
	knot_rrset_t soa_rrset = node_rrset(zone->apex, KNOT_RRTYPE_SOA);
	knot_rrset_t rrsigs = node_rrset(zone->apex, KNOT_RRTYPE_RRSIG);

	// if SOA's TTL is larger than MINIMUM, copy the RRSet and set
	// MINIMUM as TTL
	int ret = KNOT_EOK;
	uint32_t flags = KNOT_PF_NOTRUNC;
	uint32_t min = knot_soa_minimum(&soa_rrset.rrs);
	const knot_rdata_t *soa_data = knot_rdataset_at(&soa_rrset.rrs, 0);
	if (min < knot_rdata_ttl(soa_data)) {
		knot_rrset_t copy;
		knot_dname_t *dname_cpy = knot_dname_copy(soa_rrset.owner, &pkt->mm);
		if (dname_cpy == NULL) {
			return KNOT_ENOMEM;
		}
		knot_rrset_init(&copy, dname_cpy, soa_rrset.type, soa_rrset.rclass);
		int ret = knot_rdataset_copy(&copy.rrs, &soa_rrset.rrs, &pkt->mm);
		if (ret != KNOT_EOK) {
			knot_dname_free(&dname_cpy, &pkt->mm);
			return ret;
		}
		knot_rdata_t *copy_data = knot_rdataset_at(&copy.rrs, 0);
		knot_rdata_set_ttl(copy_data, min);

		flags |= KNOT_PF_FREE;
		soa_rrset = copy;
	}

	ret = ns_put_rr(pkt, &soa_rrset, &rrsigs, KNOT_COMPR_HINT_NONE, flags, qdata);
	if (ret != KNOT_EOK && (flags & KNOT_PF_FREE)) {
		knot_rrset_clear(&soa_rrset, &pkt->mm);
	}

	return ret;
}

/*! \brief Put the delegation NS RRSet to the Authority section. */
static int put_delegation(knot_pkt_t *pkt, struct query_data *qdata)
{
	/* Find closest delegation point. */
	while (!(qdata->node->flags & NODE_FLAGS_DELEG)) {
		qdata->node = qdata->node->parent;
	}

	/* Insert NS record. */
	knot_rrset_t rrset = node_rrset(qdata->node, KNOT_RRTYPE_NS);
	knot_rrset_t rrsigs = node_rrset(qdata->node, KNOT_RRTYPE_RRSIG);
	return ns_put_rr(pkt, &rrset, &rrsigs, KNOT_COMPR_HINT_NONE, 0, qdata);
}

/*! \brief Put additional records for given RR. */
static int put_additional(knot_pkt_t *pkt, const knot_rrset_t *rr,
                          struct query_data *qdata, knot_rrinfo_t *info)
{
	/* Valid types for ADDITIONALS insertion. */
	/* \note Not resolving CNAMEs as MX/NS name must not be an alias. (RFC2181/10.3) */
	static const uint16_t ar_type_list[] = {KNOT_RRTYPE_A, KNOT_RRTYPE_AAAA};
	static const int ar_type_count = 2;

	int ret = KNOT_EOK;
	uint32_t flags = KNOT_PF_NOTRUNC|KNOT_PF_CHECKDUP;
	uint16_t hint = KNOT_COMPR_HINT_NONE;
	const zone_node_t *node = NULL;

	/* All RRs should have additional node cached or NULL. */
	uint16_t rr_rdata_count = rr->rrs.rr_count;
	for (uint16_t i = 0; i < rr_rdata_count; i++) {
		hint = knot_pkt_compr_hint(info, KNOT_COMPR_HINT_RDATA + i);
		node = rr->additional[i];

		/* No additional node for this record. */
		if (node == NULL) {
			continue;
		}

		knot_rrset_t rrsigs = node_rrset(node, KNOT_RRTYPE_RRSIG);
		for (int k = 0; k < ar_type_count; ++k) {
			knot_rrset_t additional = node_rrset(node, ar_type_list[k]);
			if (knot_rrset_empty(&additional)) {
				continue;
			}
			ret = ns_put_rr(pkt, &additional, &rrsigs,
			                hint, flags, qdata);
			if (ret != KNOT_EOK) {
				break;
			}
		}
	}

	return ret;
}

static int follow_cname(knot_pkt_t *pkt, uint16_t rrtype, struct query_data *qdata)
{
	const zone_node_t *cname_node = qdata->node;
	knot_rrset_t cname_rr = node_rrset(qdata->node, rrtype);
	knot_rrset_t rrsigs = node_rrset(qdata->node, KNOT_RRTYPE_RRSIG);
	int ret = KNOT_EOK;

	assert(!knot_rrset_empty(&cname_rr));

	/* Check whether RR is already in the packet. */
	uint16_t flags = KNOT_PF_CHECKDUP;

	/* Now, try to put CNAME to answer. */
	uint16_t rr_count_before = pkt->rrset_count;
	ret = ns_put_rr(pkt, &cname_rr, &rrsigs, 0, flags, qdata);
	switch (ret) {
	case KNOT_EOK:    break;
	case KNOT_ESPACE: return TRUNC;
	default:          return ERROR;
	}

	/* Check if RR count increased. */
	if (pkt->rrset_count <= rr_count_before) {
		qdata->node = NULL; /* Act is if the name leads to nowhere. */
		return HIT;
	}

	/* Synthesize CNAME if followed DNAME. */
	if (rrtype == KNOT_RRTYPE_DNAME) {
		if (dname_cname_cannot_synth(&cname_rr, qdata->name)) {
			qdata->rcode = KNOT_RCODE_YXDOMAIN;
			return ERROR;
		}
		knot_rrset_t dname_rr = cname_rr;
		ret = dname_cname_synth(&dname_rr, qdata->name, &cname_rr,
		                        &pkt->mm);
		if (ret != KNOT_EOK) {
			qdata->rcode = KNOT_RCODE_SERVFAIL;
			return ERROR;
		}
		ret = ns_put_rr(pkt, &cname_rr, NULL, 0, KNOT_PF_FREE, qdata);
		switch (ret) {
		case KNOT_EOK:    break;
		case KNOT_ESPACE: return TRUNC;
		default:          return ERROR;
		}
	}

	/* If node is a wildcard, follow only if we didn't visit the same node
	 * earlier, as that would mean a CNAME loop. */
	if (knot_dname_is_wildcard(cname_node->owner)) {

		/* Check if is not in wildcard nodes (loop). */
		if (wildcard_has_visited(qdata, cname_node)) {
			qdata->node = NULL; /* Act is if the name leads to nowhere. */
			return HIT;
		}

		/* Put to wildcard node list. */
		if (wildcard_visit(qdata, cname_node, qdata->name) != KNOT_EOK) {
			return ERROR;
		}
	}

	/* Now follow the next CNAME TARGET. */
	qdata->name = knot_cname_name(&cname_rr.rrs);

	return FOLLOW;
}

static int name_found(knot_pkt_t *pkt, struct query_data *qdata)
{
	uint16_t qtype = knot_pkt_qtype(pkt);

	if (node_rrtype_exists(qdata->node, KNOT_RRTYPE_CNAME)
	    && qtype != KNOT_RRTYPE_CNAME
	    && qtype != KNOT_RRTYPE_RRSIG
	    && qtype != KNOT_RRTYPE_NSEC
	    && qtype != KNOT_RRTYPE_ANY) {
		return follow_cname(pkt, KNOT_RRTYPE_CNAME, qdata);
	}

	/* DS query is answered normally, but everything else at/below DP
	 * triggers referral response. */
	if (qtype != KNOT_RRTYPE_DS &&
	    ((qdata->node->flags & NODE_FLAGS_DELEG) || qdata->node->flags & NODE_FLAGS_NONAUTH)) {
		return DELEG;
	}

	uint16_t old_rrcount = pkt->rrset_count;
	int ret = put_answer(pkt, qtype, qdata);
	if (ret != KNOT_EOK) {
		if (ret == KNOT_ESPACE) {
			return TRUNC;
		} else {
			return ERROR;
		}
	}

	/* Check for NODATA (=0 RRs added). */
	if (old_rrcount == pkt->rrset_count) {
		return NODATA;
	} else {
		return HIT;
	}
}

static int name_not_found(knot_pkt_t *pkt, struct query_data *qdata)
{
	/* Name is covered by wildcard. */
	if (qdata->encloser->flags & NODE_FLAGS_WILDCARD_CHILD) {
		/* Find wildcard child in the zone. */
		const zone_node_t *wildcard_node =
		                zone_contents_find_wildcard_child(
		                        qdata->zone->contents, qdata->encloser);

		qdata->node = wildcard_node;
		assert(qdata->node != NULL);

		/* keep encloser */
		qdata->previous = NULL;

		/* Follow expanded wildcard. */
		int next_state = name_found(pkt, qdata);

		/* Put to wildcard node list. */
		if (wildcard_visit(qdata, wildcard_node, qdata->name) != KNOT_EOK) {
			next_state = ERROR;
		}

		return next_state;
	}

	/* Name is under DNAME, use it for substitution. */
	knot_rrset_t dname_rrset = node_rrset(qdata->encloser, KNOT_RRTYPE_DNAME);
	if (!knot_rrset_empty(&dname_rrset)) {
		qdata->node = qdata->encloser; /* Follow encloser as new node. */
		return follow_cname(pkt, KNOT_RRTYPE_DNAME, qdata);
	}

	/* Name is below delegation. */
	if ((qdata->encloser->flags & NODE_FLAGS_DELEG)) {
		qdata->node = qdata->encloser;
		return DELEG;
	}

	return MISS;
}

static int solve_name(int state, knot_pkt_t *pkt, struct query_data *qdata)
{
	int ret = zone_contents_find_dname(qdata->zone->contents, qdata->name,
	                                        &qdata->node, &qdata->encloser,
	                                        &qdata->previous);

	switch(ret) {
	case ZONE_NAME_FOUND:
		return name_found(pkt, qdata);
	case ZONE_NAME_NOT_FOUND:
		return name_not_found(pkt, qdata);
	case KNOT_EOUTOFZONE:
		assert(state == FOLLOW); /* CNAME/DNAME chain only. */
		return HIT;
	default:
		return ERROR;
	}
}

static int solve_answer(int state, knot_pkt_t *pkt, struct query_data *qdata, void *ctx)
{
	/* Get answer to QNAME. */
	state = solve_name(state, pkt, qdata);

	/* Is authoritative answer unless referral.
	 * Must check before we chase the CNAME chain. */
	if (state != DELEG) {
		knot_wire_set_aa(pkt->wire);
	}

	/* Additional resolving for CNAME/DNAME chain. */
	while (state == FOLLOW) {
		state = solve_name(state, pkt, qdata);
	}

	return state;
}

static int solve_answer_dnssec(int state, knot_pkt_t *pkt, struct query_data *qdata, void *ctx)
{
	if (!have_dnssec(qdata)) {
		return state; /* DNSSEC not supported. */
	}

	/* RFC4035, section 3.1 RRSIGs for RRs in ANSWER are mandatory. */
	int ret = nsec_append_rrsigs(pkt, qdata, false);
	switch(ret) {
	case KNOT_ESPACE: return TRUNC;
	case KNOT_EOK:    return state;
	default:          return ERROR;
	}
}

static int solve_authority(int state, knot_pkt_t *pkt, struct query_data *qdata, void *ctx)
{
	int ret = KNOT_ERROR;
	const zone_contents_t *zone_contents = qdata->zone->contents;

	switch (state) {
	case HIT:    /* Positive response. */
<<<<<<< HEAD
		dbg_ns("%s: answer is POSITIVE\n", __func__);
=======
>>>>>>> 5d11f548
		ret = KNOT_EOK;
		break;
	case MISS:   /* MISS, set NXDOMAIN RCODE. */
		qdata->rcode = KNOT_RCODE_NXDOMAIN;
		ret = put_authority_soa(pkt, qdata, zone_contents);
		break;
	case NODATA: /* NODATA append AUTHORITY SOA. */
		ret = put_authority_soa(pkt, qdata, zone_contents);
		break;
	case DELEG:  /* Referral response. */
		ret = put_delegation(pkt, qdata);
		break;
	case TRUNC:  /* Truncated ANSWER. */
		ret = KNOT_ESPACE;
		break;
	case ERROR:  /* Error resolving ANSWER. */
		break;
	default:
		assert(0);
		break;
	}

	/* Evaluate final state. */
	switch (ret) {
	case KNOT_EOK:    return state; /* Keep current state. */
	case KNOT_ESPACE: return TRUNC; /* Truncated. */
	default:          return ERROR; /* Error. */
	}
}

static int solve_authority_dnssec(int state, knot_pkt_t *pkt, struct query_data *qdata, void *ctx)
{
	if (!have_dnssec(qdata)) {
		return state; /* DNSSEC not supported. */
	}

	int ret = KNOT_ERROR;

	/* Authenticated denial of existence. */
	switch (state) {
	case HIT:    ret = KNOT_EOK; break;
	case MISS:   ret = nsec_prove_nxdomain(pkt, qdata); break;
	case NODATA: ret = nsec_prove_nodata(pkt, qdata); break;
	case DELEG:  ret = nsec_prove_dp_security(pkt, qdata); break;
	case TRUNC:  ret = KNOT_ESPACE; break;
	case ERROR:  ret = KNOT_ERROR; break;
	default:
		assert(0);
		break;
	}

	/* RFC4035 3.1.3 Prove visited wildcards.
	 * Wildcard expansion applies for Name Error, Wildcard Answer and
	 * No Data proofs if at one point the search expanded a wildcard node.
	 * \note Do not attempt to prove non-authoritative data. */
	if (ret == KNOT_EOK && state != DELEG) {
		ret = nsec_prove_wildcards(pkt, qdata);
	}

	/* RFC4035, section 3.1 RRSIGs for RRs in AUTHORITY are mandatory. */
	if (ret == KNOT_EOK) {
		ret = nsec_append_rrsigs(pkt, qdata, false);
	}

	/* Evaluate final state. */
	switch (ret) {
	case KNOT_EOK:    return state; /* Keep current state. */
	case KNOT_ESPACE: return TRUNC; /* Truncated. */
	default:          return ERROR; /* Error. */
	}
}

static int solve_additional(int state, knot_pkt_t *pkt,
                            struct query_data *qdata, void *ctx)
{
	int ret = KNOT_EOK;

	/* Scan all RRs in ANSWER/AUTHORITY. */
	for (uint16_t i = 0; i < pkt->rrset_count; ++i) {
		/* Skip types for which it doesn't apply. */
		if (!knot_rrtype_additional_needed(pkt->rr[i].type)) {
			continue;
		}
		/* Put additional records for given type. */
		ret = put_additional(pkt, &pkt->rr[i], qdata, &pkt->rr_info[i]);
		if (ret != KNOT_EOK) {
			break;
		}
	}

	/* Evaluate final state. */
	switch (ret) {
	case KNOT_EOK:    return state; /* Keep current state. */
	case KNOT_ESPACE: return TRUNC; /* Truncated. */
	default:          return ERROR; /* Error. */
	}
}

static int solve_additional_dnssec(int state, knot_pkt_t *pkt, struct query_data *qdata, void *ctx)
{
	if (!have_dnssec(qdata)) {
		return state; /* DNSSEC not supported. */
	}

	/* RFC4035, section 3.1 RRSIGs for RRs in ADDITIONAL are optional. */
	int ret = nsec_append_rrsigs(pkt, qdata, true);
	switch(ret) {
	case KNOT_ESPACE: return TRUNC;
	case KNOT_EOK:    return state;
	default:          return ERROR;
	}
}

int ns_put_rr(knot_pkt_t *pkt, const knot_rrset_t *rr,
              const knot_rrset_t *rrsigs, uint16_t compr_hint,
              uint32_t flags, struct query_data *qdata)
{
	if (rr->rrs.rr_count < 1) {
		return KNOT_EMALF;
	}

	/* Wildcard expansion applies only for answers. */
	bool expand = false;
	if (pkt->current == KNOT_ANSWER) {
		/* Expand if RR is wildcard & we didn't query for wildcard. */
		expand = (knot_dname_is_wildcard(rr->owner) && !knot_dname_is_wildcard(qdata->name));
	}

	/* If we already have compressed name on the wire and compression hint,
	 * we can just insert RRSet and fake synthesis by using compression
	 * hint. */
	int ret = KNOT_EOK;
	knot_rrset_t to_add;
	if (compr_hint == KNOT_COMPR_HINT_NONE && expand) {
		knot_dname_t *qname_cpy = knot_dname_copy(qdata->name, &pkt->mm);
		if (qname_cpy == NULL) {
			return KNOT_ENOMEM;
		}
		knot_rrset_init(&to_add, qname_cpy, rr->type, rr->rclass);
		int ret = knot_rdataset_copy(&to_add.rrs, &rr->rrs, &pkt->mm);
		if (ret != KNOT_EOK) {
			knot_dname_free(&qname_cpy, &pkt->mm);
		}
		to_add.additional = rr->additional;
		flags |= KNOT_PF_FREE;
	} else {
		to_add = *rr;
	}

	uint16_t prev_count = pkt->rrset_count;
	ret = knot_pkt_put(pkt, compr_hint, &to_add, flags);
	if (ret != KNOT_EOK && (flags & KNOT_PF_FREE)) {
		knot_rrset_clear(&to_add, &pkt->mm);
		return ret;
	}

	const bool inserted = (prev_count != pkt->rrset_count);
	if (inserted &&
	    !knot_rrset_empty(rrsigs) && rr->type != KNOT_RRTYPE_RRSIG) {
		// Get rrinfo of just inserted RR.
		knot_rrinfo_t *rrinfo = &pkt->rr_info[pkt->rrset_count - 1];
		ret = put_rrsig(rr->owner, rr->type, rrsigs, rrinfo, qdata);
	}

	return ret;
}

/*! \brief Helper for internet_query repetitive code. */
#define SOLVE_STEP(solver, state, context) \
	state = (solver)(state, response, qdata, context); \
	if (state == TRUNC) { \
		return KNOT_STATE_DONE; \
	} else if (state == ERROR) { \
		return KNOT_STATE_FAIL; \
	}

static int default_answer(knot_pkt_t *response, struct query_data *qdata)
{
	int state = BEGIN;

	/* Resolve ANSWER. */
	knot_pkt_begin(response, KNOT_ANSWER);
	SOLVE_STEP(solve_answer, state, NULL);
	SOLVE_STEP(solve_answer_dnssec, state, NULL);

	/* Resolve AUTHORITY. */
	knot_pkt_begin(response, KNOT_AUTHORITY);
	SOLVE_STEP(solve_authority, state, NULL);
	SOLVE_STEP(solve_authority_dnssec, state, NULL);

	/* Resolve ADDITIONAL. */
	knot_pkt_begin(response, KNOT_ADDITIONAL);
	SOLVE_STEP(solve_additional, state, NULL);
	SOLVE_STEP(solve_additional_dnssec, state, NULL);

	/* Write resulting RCODE. */
	knot_wire_set_rcode(response->wire, qdata->rcode);

	return KNOT_STATE_DONE;
}

static int planned_answer(struct query_plan *plan, knot_pkt_t *response, struct query_data *qdata)
{
	/* Before query processing code. */
	int state = BEGIN;
	struct query_step *step = NULL;
	WALK_LIST(step, plan->stage[QPLAN_BEGIN]) {
		SOLVE_STEP(step->process, state, step->ctx);
	}

	/* Begin processing. */
	for (int section = KNOT_ANSWER; section <= KNOT_ADDITIONAL; ++section) {
		knot_pkt_begin(response, section);
		WALK_LIST(step, plan->stage[QPLAN_STAGE + section]) {
			SOLVE_STEP(step->process, state, step->ctx);
		}
	}

	/* After query processing code. */
	WALK_LIST(step, plan->stage[QPLAN_END]) {
		SOLVE_STEP(step->process, state, step->ctx);
	}

	/* Write resulting RCODE. */
	knot_wire_set_rcode(response->wire, qdata->rcode);

	return KNOT_STATE_DONE;
}

#undef SOLVE_STEP

int internet_query(knot_pkt_t *response, struct query_data *qdata)
{
	if (response == NULL || qdata == NULL) {
		return KNOT_STATE_FAIL;
	}

	/* Check valid zone, transaction security (optional) and contents. */
	NS_NEED_ZONE(qdata, KNOT_RCODE_REFUSED);

	/* No applicable ACL, refuse transaction security. */
	if (knot_pkt_has_tsig(qdata->query)) {
		/* We have been challenged... */
<<<<<<< HEAD
		NS_NEED_AUTH(qdata, qdata->zone->name, ACL_ACTION_TRANSFER);
=======
		NS_NEED_AUTH(qdata, qdata->zone->name, ACL_ACTION_NONE);
>>>>>>> 5d11f548

		/* Reserve space for TSIG. */
		knot_pkt_reserve(response, knot_tsig_wire_maxsize(&qdata->sign.tsig_key));
	}

	NS_NEED_ZONE_CONTENTS(qdata, KNOT_RCODE_SERVFAIL); /* Expired */

	/* Get answer to QNAME. */
	qdata->name = knot_pkt_qname(qdata->query);

	/* If the zone doesn't have a query plan, go for fast default. */
	if (qdata->zone->query_plan == NULL) {
		return default_answer(response, qdata);
	}

	return planned_answer(qdata->zone->query_plan, response, qdata);
}

int internet_query_plan(struct query_plan *plan)
{
	query_plan_step(plan, QPLAN_ANSWER, solve_answer, NULL);
	query_plan_step(plan, QPLAN_ANSWER, solve_answer_dnssec, NULL);
	query_plan_step(plan, QPLAN_AUTHORITY, solve_authority, NULL);
	query_plan_step(plan, QPLAN_AUTHORITY, solve_authority_dnssec, NULL);
	query_plan_step(plan, QPLAN_ADDITIONAL, solve_additional, NULL);
	query_plan_step(plan, QPLAN_ADDITIONAL, solve_additional_dnssec, NULL);

	return KNOT_EOK;
}

/*! \brief Process answer to SOA query. */
static int process_soa_answer(knot_pkt_t *pkt, struct answer_data *data)
{
	zone_t *zone = data->param->zone;

	/* Expect SOA in answer section. */
	const knot_pktsection_t *answer = knot_pkt_section(pkt, KNOT_ANSWER);
	const knot_rrset_t *first_rr = knot_pkt_rr(answer, 0);
	if (answer->count < 1 || first_rr->type != KNOT_RRTYPE_SOA) {
		return KNOT_STATE_FAIL;
	}

	/* Our zone is expired, schedule transfer. */
	if (zone_contents_is_empty(zone->contents)) {
		zone_events_schedule(zone, ZONE_EVENT_XFER, ZONE_EVENT_NOW);
		return KNOT_STATE_DONE;
	}

	/* Check if master has newer zone and schedule transfer. */
	knot_rdataset_t *soa = node_rdataset(zone->contents->apex, KNOT_RRTYPE_SOA);
	uint32_t our_serial = knot_soa_serial(soa);
	uint32_t their_serial =	knot_soa_serial(&first_rr->rrs);
	if (serial_compare(our_serial, their_serial) >= 0) {
		ANSWER_LOG(LOG_INFO, data, "refresh, outgoing", "zone is up-to-date");
		zone_events_cancel(zone, ZONE_EVENT_EXPIRE);
		zone_clear_preferred_master(zone);
		return KNOT_STATE_DONE; /* Our zone is up to date. */
	}

	/* Our zone is outdated, schedule zone transfer. */
	ANSWER_LOG(LOG_INFO, data, "refresh, outgoing", "master has newer serial %u -> %u",
	           our_serial, their_serial);
	zone_set_preferred_master(zone, data->param->remote);
	zone_events_schedule(zone, ZONE_EVENT_XFER, ZONE_EVENT_NOW);
	return KNOT_STATE_DONE;
}

int internet_process_answer(knot_pkt_t *pkt, struct answer_data *data)
{
	if (pkt == NULL || data == NULL) {
		return KNOT_STATE_FAIL;
	}

	NS_NEED_TSIG_SIGNED(&data->param->tsig_ctx, 0);

	/* As of now, server can only issue SOA queries. */
	switch(knot_pkt_qtype(pkt)) {
	case KNOT_RRTYPE_SOA:
		return process_soa_answer(pkt, data);
	default:
		return KNOT_STATE_NOOP;
	}
}<|MERGE_RESOLUTION|>--- conflicted
+++ resolved
@@ -521,10 +521,6 @@
 
 	switch (state) {
 	case HIT:    /* Positive response. */
-<<<<<<< HEAD
-		dbg_ns("%s: answer is POSITIVE\n", __func__);
-=======
->>>>>>> 5d11f548
 		ret = KNOT_EOK;
 		break;
 	case MISS:   /* MISS, set NXDOMAIN RCODE. */
@@ -768,11 +764,7 @@
 	/* No applicable ACL, refuse transaction security. */
 	if (knot_pkt_has_tsig(qdata->query)) {
 		/* We have been challenged... */
-<<<<<<< HEAD
-		NS_NEED_AUTH(qdata, qdata->zone->name, ACL_ACTION_TRANSFER);
-=======
 		NS_NEED_AUTH(qdata, qdata->zone->name, ACL_ACTION_NONE);
->>>>>>> 5d11f548
 
 		/* Reserve space for TSIG. */
 		knot_pkt_reserve(response, knot_tsig_wire_maxsize(&qdata->sign.tsig_key));
