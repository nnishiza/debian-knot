/*  Copyright (C) 2014 CZ.NIC, z.s.p.o. <knot-dns@labs.nic.cz>

    This program is free software: you can redistribute it and/or modify
    it under the terms of the GNU General Public License as published by
    the Free Software Foundation, either version 3 of the License, or
    (at your option) any later version.

    This program is distributed in the hope that it will be useful,
    but WITHOUT ANY WARRANTY; without even the implied warranty of
    MERCHANTABILITY or FITNESS FOR A PARTICULAR PURPOSE.  See the
    GNU General Public License for more details.

    You should have received a copy of the GNU General Public License
    along with this program.  If not, see <http://www.gnu.org/licenses/>.
 */

#include <assert.h>

#include "libknot/attribute.h"
#include "libknot/processing/requestor.h"
#include "libknot/errcode.h"
#include "contrib/mempattern.h"
#include "contrib/net.h"
#include "contrib/sockaddr.h"
#include "contrib/ucw/lists.h"

#define PENDING(requestor)	((list_t *)requestor->pending)

static bool use_tcp(struct knot_request *request)
{
	return (request->flags & KNOT_RQ_UDP) == 0;
}

static struct knot_request *request_make(knot_mm_t *mm)
{
	struct knot_request *request = mm_alloc(mm, sizeof(*request));
	if (request == NULL) {
		return NULL;
	}

	memset(request, 0, sizeof(*request));

	return request;
}

/*! \brief Ensure a socket is connected. */
static int request_ensure_connected(struct knot_request *request)
{
	/* Connect the socket if not already connected. */
	if (request->fd < 0) {
		int sock_type = use_tcp(request) ? SOCK_STREAM : SOCK_DGRAM;
		request->fd = net_connected_socket(sock_type, &request->remote,
		                                   &request->origin);
		if (request->fd < 0) {
			return KNOT_ECONN;
		}
	}

	return KNOT_EOK;
}

static int request_send(struct knot_request *request,
                        const struct timeval *timeout)
{
	/* Each request has unique timeout. */
	struct timeval tv = *timeout;

	/* Initiate non-blocking connect if not connected. */
	int ret = request_ensure_connected(request);
	if (ret != KNOT_EOK) {
		return ret;
	}

	/* Send query, construct if not exists. */
	knot_pkt_t *query = request->query;
	uint8_t *wire = query->wire;
	size_t wire_len = query->size;

	/* Send query. */
	if (use_tcp(request)) {
		ret = net_dns_tcp_send(request->fd, wire, wire_len, &tv);
	} else {
		ret = net_dgram_send(request->fd, wire, wire_len, NULL);
	}
	if (ret != wire_len) {
		return KNOT_ECONN;
	}

	return KNOT_EOK;
}

static int request_recv(struct knot_request *request,
                        const struct timeval *timeout)
{
	knot_pkt_t *resp = request->resp;
	knot_pkt_clear(resp);

	/* Wait for readability */
	int ret = request_ensure_connected(request);
	if (ret != KNOT_EOK) {
		return ret;
	}

	/* Each request has unique timeout. */
	struct timeval tv = *timeout;

	/* Receive it */
	if (use_tcp(request)) {
		ret = net_dns_tcp_recv(request->fd, resp->wire, resp->max_size, &tv);
	} else {
		ret = net_dgram_recv(request->fd, resp->wire, resp->max_size, &tv);
	}
	if (ret <= 0) {
		resp->size = 0;
		if (ret == 0) {
			return KNOT_ECONN;
		}
		return ret;
	}

	resp->size = ret;
	return ret;
}

_public_
struct knot_request *knot_request_make(knot_mm_t *mm,
                                       const struct sockaddr *dst,
                                       const struct sockaddr *src,
                                       knot_pkt_t *query,
                                       unsigned flags)
{
	if (dst == NULL || query == NULL) {
		return NULL;
	}

	/* Form a pending request. */
	struct knot_request *request = request_make(mm);
	if (request == NULL) {
		return NULL;
	}

	memcpy(&request->remote, dst, sockaddr_len(dst));
	if (src) {
		memcpy(&request->origin, src, sockaddr_len(src));
	} else {
		request->origin.ss_family = AF_UNSPEC;
	}

	request->fd = -1;
	request->query = query;
	request->resp  = NULL;
	request->flags = flags;
	return request;
}

_public_
void knot_request_free(struct knot_request *request, knot_mm_t *mm)
{
	if (request == NULL) {
<<<<<<< HEAD
		return KNOT_EINVAL;
=======
		return;
>>>>>>> 5d11f548
	}

	if (request->fd >= 0) {
		close(request->fd);
	}
	knot_pkt_free(&request->query);
	knot_pkt_free(&request->resp);

	mm_free(mm, request);
}

_public_
int knot_requestor_init(struct knot_requestor *requestor, knot_mm_t *mm)
{
	if (requestor == NULL) {
<<<<<<< HEAD
		return;
	}

	memset(requestor, 0, sizeof(struct knot_requestor));
=======
		return KNOT_EINVAL;
	}

	memset(requestor, 0, sizeof(*requestor));

	list_t *pending = mm_alloc(mm, sizeof(list_t));
	if (pending == NULL) {
		return KNOT_ENOMEM;
	}
	init_list(pending);

	int ret = knot_overlay_init(&requestor->overlay, mm);
	if (ret != KNOT_EOK) {
		mm_free(mm, pending);
		return ret;
	}

>>>>>>> 5d11f548
	requestor->mm = mm;
	requestor->pending = pending;

	return KNOT_EOK;
}

_public_
void knot_requestor_clear(struct knot_requestor *requestor)
{
	if (requestor == NULL) {
		return;
	}

	while (knot_requestor_dequeue(requestor) == KNOT_EOK)
		;

	knot_overlay_finish(&requestor->overlay);
	knot_overlay_deinit(&requestor->overlay);
	mm_free(requestor->mm, PENDING(requestor));
}

_public_
bool knot_requestor_finished(struct knot_requestor *requestor)
{
	return requestor == NULL || EMPTY_LIST(*PENDING(requestor));
}

_public_
int knot_requestor_overlay(struct knot_requestor *requestor,
                           const knot_layer_api_t *proc, void *param)
{
	if (requestor == NULL) {
		return KNOT_EINVAL;
	}

	return knot_overlay_add(&requestor->overlay, proc, param);
}

_public_
int knot_requestor_enqueue(struct knot_requestor *requestor,
                           struct knot_request *request)
{
	if (requestor == NULL || request == NULL) {
		return KNOT_EINVAL;
	}

	/* Socket must be uninitialized. */
	assert(request->fd == -1);

	/* Prepare response buffers. */
	request->resp = knot_pkt_new(NULL, KNOT_WIRE_MAX_PKTSIZE, requestor->mm);
	if (request->resp == NULL) {
		mm_free(requestor->mm, request);
		return KNOT_ENOMEM;
	}

	ptrlist_add(PENDING(requestor), request, requestor->mm);

	return KNOT_EOK;
}

_public_
int knot_requestor_dequeue(struct knot_requestor *requestor)
{
	if (requestor == NULL) {
		return KNOT_EINVAL;
	}

	if (knot_requestor_finished(requestor)) {
		return KNOT_ENOENT;
	}

	ptrnode_t *node = HEAD(*PENDING(requestor));
	struct knot_request *last = node->d;
	knot_request_free(last, requestor->mm);
	ptrlist_rem(node, requestor->mm);

	return KNOT_EOK;
}

static int request_io(struct knot_requestor *req, struct knot_request *last,
                      struct timeval *timeout)
{
	int ret = KNOT_EOK;
	knot_pkt_t *query = last->query;
	knot_pkt_t *resp = last->resp;

	/* Data to be sent. */
	if (req->overlay.state == KNOT_STATE_PRODUCE) {

		/* Process query and send it out. */
		knot_overlay_produce(&req->overlay, query);

		if (req->overlay.state == KNOT_STATE_CONSUME) {
			ret = request_send(last, timeout);
			if (ret != KNOT_EOK) {
				return ret;
			}
		}
	}

	/* Data to be read. */
	if (req->overlay.state == KNOT_STATE_CONSUME) {
		/* Read answer and process it. */
		ret = request_recv(last, timeout);
		if (ret < 0) {
			return ret;
		}

		(void) knot_pkt_parse(resp, 0);
		knot_overlay_consume(&req->overlay, resp);
	}

	return KNOT_EOK;
}

static int exec_request(struct knot_requestor *req, struct knot_request *last,
                        struct timeval *timeout)
{
	int ret = KNOT_EOK;

	/* Do I/O until the processing is satisifed or fails. */
	while (req->overlay.state & (KNOT_STATE_PRODUCE|KNOT_STATE_CONSUME)) {
		ret = request_io(req, last, timeout);
		if (ret != KNOT_EOK) {
			knot_overlay_reset(&req->overlay);
			return ret;
		}
	}

	/* Expect complete request. */
	if (req->overlay.state != KNOT_STATE_DONE) {
		ret = KNOT_LAYER_ERROR;
	}

	/* Finish current query processing. */
	knot_overlay_reset(&req->overlay);

	return ret;
}

_public_
int knot_requestor_exec(struct knot_requestor *requestor,
                        struct timeval *timeout)
{
	if (knot_requestor_finished(requestor)) {
		return KNOT_ENOENT;
	}

	/* Execute next request. */
	ptrnode_t *node = HEAD(*PENDING(requestor));
	struct knot_request *last = node->d;
	int ret = exec_request(requestor, last, timeout);

	/* Remove it from processing. */
	knot_requestor_dequeue(requestor);

	return ret;
}<|MERGE_RESOLUTION|>--- conflicted
+++ resolved
@@ -157,11 +157,7 @@
 void knot_request_free(struct knot_request *request, knot_mm_t *mm)
 {
 	if (request == NULL) {
-<<<<<<< HEAD
-		return KNOT_EINVAL;
-=======
 		return;
->>>>>>> 5d11f548
 	}
 
 	if (request->fd >= 0) {
@@ -177,12 +173,6 @@
 int knot_requestor_init(struct knot_requestor *requestor, knot_mm_t *mm)
 {
 	if (requestor == NULL) {
-<<<<<<< HEAD
-		return;
-	}
-
-	memset(requestor, 0, sizeof(struct knot_requestor));
-=======
 		return KNOT_EINVAL;
 	}
 
@@ -200,7 +190,6 @@
 		return ret;
 	}
 
->>>>>>> 5d11f548
 	requestor->mm = mm;
 	requestor->pending = pending;
 
