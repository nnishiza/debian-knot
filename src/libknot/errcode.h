/*  Copyright (C) 2015 CZ.NIC, z.s.p.o. <knot-dns@labs.nic.cz>

    This program is free software: you can redistribute it and/or modify
    it under the terms of the GNU General Public License as published by
    the Free Software Foundation, either version 3 of the License, or
    (at your option) any later version.

    This program is distributed in the hope that it will be useful,
    but WITHOUT ANY WARRANTY; without even the implied warranty of
    MERCHANTABILITY or FITNESS FOR A PARTICULAR PURPOSE.  See the
    GNU General Public License for more details.

    You should have received a copy of the GNU General Public License
    along with this program.  If not, see <http://www.gnu.org/licenses/>.
*/
/*!
* \file
*
* \brief Knot error codes.
*
* \addtogroup libknot
* @{
*/

#pragma once

#include <errno.h>

/*! \brief Error codes used in the library. */
enum knot_error {
	KNOT_EOK = 0,

	/* Directly mapped error codes. */
	KNOT_ENOMEM        = -ENOMEM,
	KNOT_EINVAL        = -EINVAL,
	KNOT_ENOTSUP       = -ENOTSUP,
	KNOT_EBUSY         = -EBUSY,
	KNOT_EAGAIN        = -EAGAIN,
	KNOT_EACCES        = -EACCES,
	KNOT_ECONNREFUSED  = -ECONNREFUSED,
	KNOT_EISCONN       = -EISCONN,
	KNOT_EADDRINUSE    = -EADDRINUSE,
	KNOT_ENOENT        = -ENOENT,
	KNOT_EEXIST        = -EEXIST,
	KNOT_ERANGE        = -ERANGE,
	KNOT_EADDRNOTAVAIL = -EADDRNOTAVAIL,

	KNOT_ERROR_MIN = -1000,

<<<<<<< HEAD
#include "libknot/internal/errcode.h"
=======
	/* General errors. */
	KNOT_ERROR = KNOT_ERROR_MIN,
	KNOT_ENOTRUNNING,
	KNOT_EPARSEFAIL,
	KNOT_ESEMCHECK,
	KNOT_EEXPIRED,
	KNOT_EUPTODATE,
	KNOT_EFEWDATA,
	KNOT_ESPACE,
	KNOT_EMALF,
	KNOT_ECRYPTO,
	KNOT_ENSEC3PAR,
	KNOT_ENSEC3CHAIN,
	KNOT_EOUTOFZONE,
	KNOT_EHASH,
	KNOT_EZONEINVAL,
	KNOT_EZONENOENT,
	KNOT_ENOZONE,
	KNOT_ENONODE,
	KNOT_ENOMASTER,
	KNOT_EDNAMEPTR,
	KNOT_EPAYLOAD,
	KNOT_EPREREQ,
	KNOT_ETTL,
	KNOT_ENOXFR,
	KNOT_ENOIXFR,
	KNOT_EXFRREFUSED,
	KNOT_EDENIED,
	KNOT_ECONN,
	KNOT_ETIMEOUT,
	KNOT_EIXFRSPACE,
	KNOT_ECNAME,
	KNOT_ENODIFF,
	KNOT_EDSDIGESTLEN,
	KNOT_ENOTSIG,
	KNOT_ELIMIT,
	KNOT_EWRITABLE,
	KNOT_EOF,
	KNOT_ESYSTEM,
	KNOT_EFILE,

	/* Control states. */
	KNOT_CTL_ESTOP,
	KNOT_CTL_EACCEPTED,
	KNOT_CTL_EARG_REQ,

	/* Network errors. */
	KNOT_NET_EADDR,
	KNOT_NET_ESOCKET,
	KNOT_NET_ECONNECT,
	KNOT_NET_ESEND,
	KNOT_NET_ERECV,
	KNOT_NET_ETIMEOUT,

	/* Encoding errors. */
	KNOT_BASE64_ESIZE,
	KNOT_BASE64_ECHAR,
	KNOT_BASE32HEX_ESIZE,
	KNOT_BASE32HEX_ECHAR,

	/* TSIG errors. */
	KNOT_TSIG_EBADSIG,
	KNOT_TSIG_EBADKEY,
	KNOT_TSIG_EBADTIME,
	KNOT_TSIG_EBADTRUNC,

	/* Key parsing errors. */
	KNOT_KEY_EPUBLIC_KEY_OPEN,
	KNOT_KEY_EPRIVATE_KEY_OPEN,
	KNOT_KEY_EPUBLIC_KEY_INVALID,

	/* DNSSEC errors. */
	KNOT_DNSSEC_EMISSINGKEYTYPE,
	KNOT_DNSSEC_ENOKEY,

	/* Yparser errors. */
	KNOT_YP_ECHAR_TAB,
	KNOT_YP_EINVAL_ITEM,
	KNOT_YP_EINVAL_ID,
	KNOT_YP_EINVAL_DATA,
	KNOT_YP_EINVAL_INDENT,
	KNOT_YP_ENOTSUP_DATA,
	KNOT_YP_ENOTSUP_ID,
	KNOT_YP_ENODATA,
	KNOT_YP_ENOID,

	/* Configuration errors. */
	KNOT_CONF_ENOTINIT,
	KNOT_CONF_EVERSION,
	KNOT_CONF_EREDEFINE,
	KNOT_CONF_ETXN,
	KNOT_CONF_ENOTXN,
	KNOT_CONF_EMANYTXN,

	/* Processing error. */
	KNOT_LAYER_ERROR,

	KNOT_ERROR_MAX = -501
};
>>>>>>> 5d11f548

/*!
 * \brief Map POSIX errno code to Knot error code.
 *
 * \param code Errno code to transform (set -1 to use the current errno).
 *
 * \return Mapped errno or KNOT_ERROR if unknown.
 */
inline static int knot_map_errno_code(int code)
{
	if (code < 0) {
		code = errno;
	}

	typedef struct {
		int errno_code;
		int libknot_code;
	} err_table_t;

	#define ERR_ITEM(name) { name, KNOT_##name }
	static const err_table_t errno_to_errcode[] = {
		ERR_ITEM(ENOMEM),
		ERR_ITEM(EINVAL),
		ERR_ITEM(ENOTSUP),
		ERR_ITEM(EBUSY),
		ERR_ITEM(EAGAIN),
		ERR_ITEM(EACCES),
		ERR_ITEM(ECONNREFUSED),
		ERR_ITEM(EISCONN),
		ERR_ITEM(EADDRINUSE),
		ERR_ITEM(ENOENT),
		ERR_ITEM(EEXIST),
		ERR_ITEM(ERANGE),
		ERR_ITEM(EADDRNOTAVAIL),

		/* Terminator - default value. */
		{ 0, KNOT_ERROR }
	};
	#undef ERR_ITEM

	const err_table_t *err = errno_to_errcode;

	while (err->errno_code != 0 && err->errno_code != code) {
		err++;
	}

	return err->libknot_code;
}

<<<<<<< HEAD
=======
/*!
 * \brief Get a POSIX errno mapped to Knot error code.
 *
 * \return Mapped errno or KNOT_ERROR if unknown.
 */
inline static int knot_map_errno(void)
{
	return knot_map_errno_code(-1);
}

>>>>>>> 5d11f548
/*! @} */<|MERGE_RESOLUTION|>--- conflicted
+++ resolved
@@ -47,9 +47,6 @@
 
 	KNOT_ERROR_MIN = -1000,
 
-<<<<<<< HEAD
-#include "libknot/internal/errcode.h"
-=======
 	/* General errors. */
 	KNOT_ERROR = KNOT_ERROR_MIN,
 	KNOT_ENOTRUNNING,
@@ -149,7 +146,6 @@
 
 	KNOT_ERROR_MAX = -501
 };
->>>>>>> 5d11f548
 
 /*!
  * \brief Map POSIX errno code to Knot error code.
@@ -199,8 +195,6 @@
 	return err->libknot_code;
 }
 
-<<<<<<< HEAD
-=======
 /*!
  * \brief Get a POSIX errno mapped to Knot error code.
  *
@@ -211,5 +205,4 @@
 	return knot_map_errno_code(-1);
 }
 
->>>>>>> 5d11f548
 /*! @} */