--- conflicted
+++ resolved
@@ -14,12 +14,6 @@
     along with this program.  If not, see <http://www.gnu.org/licenses/>.
 */
 
-<<<<<<< HEAD
-#include <ctype.h>
-#include <stdlib.h>
-#include <inttypes.h>
-=======
->>>>>>> 5d11f548
 #include <arpa/inet.h>
 #include <ctype.h>
 #include <inttypes.h>
@@ -103,15 +97,6 @@
 int yp_bool_to_bin(
 	YP_TXT_BIN_PARAMS)
 {
-<<<<<<< HEAD
-	if (strcasecmp(txt, "on") == 0 || strcasecmp(txt, "true") == 0) {
-		bin[0] = '\0'; // Just in case.
-		*bin_len = 1;
-		return KNOT_EOK;
-	} else if (strcasecmp(txt, "off") == 0 || strcasecmp(txt, "false") == 0) {
-		*bin_len = 0;
-		return KNOT_EOK;
-=======
 	YP_CHECK_PARAMS_BIN;
 
 	if (strncasecmp((char *)in->position, "on",   YP_LEN) == 0 ||
@@ -122,7 +107,6 @@
 		wire_ctx_write_u8(out, 0);
 	} else {
 		return KNOT_EINVAL;
->>>>>>> 5d11f548
 	}
 
 	wire_ctx_skip(in, YP_LEN);
@@ -341,30 +325,18 @@
 }
 
 static uint8_t sock_type_guess(
-<<<<<<< HEAD
-	char const *txt,
-	size_t txt_len)
-=======
 	const uint8_t *str,
 	size_t len)
->>>>>>> 5d11f548
 {
 	size_t dots = 0;
 	size_t semicolons = 0;
 	size_t digits = 0;
 
 	// Analyze the string.
-<<<<<<< HEAD
-	for (size_t i = 0; i < txt_len; i++) {
-		if (txt[i] == '.') dots++;
-		else if (txt[i] == ':') semicolons++;
-		else if (isdigit((int)txt[i]) != 0) digits++;
-=======
 	for (size_t i = 0; i < len; i++) {
 		if (str[i] == '.') dots++;
 		else if (str[i] == ':') semicolons++;
 		else if (isdigit((int)str[i]) != 0) digits++;
->>>>>>> 5d11f548
 	}
 
 	// Guess socket type.
@@ -377,13 +349,8 @@
 	}
 }
 
-<<<<<<< HEAD
-static int addr_to_bin(
-	TXT_BIN_PARAMS,
-=======
 int yp_addr_noport_to_bin(
 	YP_TXT_BIN_PARAMS,
->>>>>>> 5d11f548
 	bool allow_unix)
 {
 	YP_CHECK_PARAMS_BIN;
@@ -391,27 +358,7 @@
 	struct in_addr  addr4;
 	struct in6_addr addr6;
 
-<<<<<<< HEAD
-	uint8_t type = sock_type_guess(txt, txt_len);
-
-	size_t addr_len;
-	const void *addr;
-
-	if (type == 4 && inet_pton(AF_INET, txt, &addr4) == 1) {
-		addr_len = sizeof(addr4.s_addr);
-		addr = &(addr4.s_addr);
-	} else if (type == 6 && inet_pton(AF_INET6, txt, &addr6) == 1) {
-		addr_len = sizeof(addr6.s6_addr);
-		addr = &(addr6.s6_addr);
-	} else if (type == 0 && allow_unix && txt_len > 0) {
-		addr_len = txt_len + 1; // + trailing zero.
-		addr = txt;
-	} else {
-		return KNOT_EINVAL;
-	}
-=======
 	uint8_t type = sock_type_guess(in->position, YP_LEN);
->>>>>>> 5d11f548
 
 	// Copy address to the buffer to limit inet_pton overread.
 	char buf[INET6_ADDRSTRLEN];
@@ -456,15 +403,9 @@
 
 	switch (wire_ctx_read_u8(in)) {
 	case 0:
-<<<<<<< HEAD
-		ret = snprintf(txt, *txt_len, "%s", bin);
-		if (ret <= 0 || ret >= *txt_len) {
-			return KNOT_ESPACE;
-=======
 		ret = yp_str_to_txt(in, out);
 		if (ret != KNOT_EOK) {
 			return ret;
->>>>>>> 5d11f548
 		}
 		break;
 	case 4:
@@ -924,28 +865,9 @@
 		ret = KNOT_EOK;
 	}
 
-<<<<<<< HEAD
-int yp_item_to_txt(
-	const yp_item_t *item,
-	const uint8_t *bin,
-	size_t bin_len,
-	char *txt,
-	size_t *txt_len,
-	yp_style_t style)
-{
-	if (item == NULL || txt == NULL || txt_len == NULL) {
-		return KNOT_EINVAL;
-	}
-
-	// Print unquoted item value.
-	if (style & YP_SNOQUOTE) {
-		return yp_item_to_txt_unquoted(item, bin, bin_len, txt, txt_len,
-		                               style);
-=======
 	// Write trailing quote.
 	if (!(style & YP_SNOQUOTE)) {
 		wire_ctx_write_u8(&out, '"');
->>>>>>> 5d11f548
 	}
 
 	// Write string terminator.
@@ -965,15 +887,8 @@
 	return KNOT_EOK;
 }
 
-<<<<<<< HEAD
-struct sockaddr_storage yp_addr(
-	const uint8_t *data,
-	size_t data_len,
-	int *num)
-=======
 struct sockaddr_storage yp_addr_noport(
 	const uint8_t *data)
->>>>>>> 5d11f548
 {
 	struct sockaddr_storage ss = { AF_UNSPEC };
 
