/*  Copyright (C) 2011 CZ.NIC, z.s.p.o. <knot-dns@labs.nic.cz>

    This program is free software: you can redistribute it and/or modify
    it under the terms of the GNU General Public License as published by
    the Free Software Foundation, either version 3 of the License, or
    (at your option) any later version.

    This program is distributed in the hope that it will be useful,
    but WITHOUT ANY WARRANTY; without even the implied warranty of
    MERCHANTABILITY or FITNESS FOR A PARTICULAR PURPOSE.  See the
    GNU General Public License for more details.

    You should have received a copy of the GNU General Public License
    along with this program.  If not, see <http://www.gnu.org/licenses/>.
 */

#include <stdint.h>
#include <stdlib.h>
#include <assert.h>
#include <string.h>
#include <sys/socket.h>

#include "libknot/attribute.h"
#include "libknot/consts.h"
#include "libknot/rrtype/opt.h"
#include "libknot/descriptor.h"
<<<<<<< HEAD
#include "libknot/errcode.h"
#include "libknot/internal/macros.h"
#include "libknot/internal/sockaddr.h"
#include "libknot/internal/wire_ctx.h"
=======
#include "contrib/wire_ctx.h"
>>>>>>> 5d11f548

/*! \brief Some implementation-related constants. */
enum knot_edns_private_consts {
	/*! \brief Bit mask for DO bit. */
	EDNS_DO_MASK = (uint32_t)(1 << 15),

	/*! \brief Byte offset of the extended RCODE field in TTL. */
	EDNS_OFFSET_RCODE   = 0,
	/*! \brief Byte offset of the version field in TTL. */
	EDNS_OFFSET_VERSION = 1,

	/*! \brief Byte offset of the family field in option data. */
	EDNS_OFFSET_CLIENT_SUBNET_FAMILY   = 0,
	/*! \brief Byte offset of the source mask field in option data. */
	EDNS_OFFSET_CLIENT_SUBNET_SRC_MASK = 2,
	/*! \brief Byte offset of the destination mask field in option data. */
	EDNS_OFFSET_CLIENT_SUBNET_DST_MASK = 3,
	/*! \brief Byte offset of the address field in option data. */
	EDNS_OFFSET_CLIENT_SUBNET_ADDR     = 4,
};

/*----------------------------------------------------------------------------*/
_public_
int knot_edns_init(knot_rrset_t *opt_rr, uint16_t max_pld,
                  uint8_t ext_rcode, uint8_t ver, knot_mm_t *mm)
{
	if (opt_rr == NULL) {
		return KNOT_EINVAL;
	}

	/* Initialize RRSet. */
	knot_dname_t *owner = knot_dname_copy((const uint8_t*)"", mm);
	if (owner == NULL) {
		return KNOT_ENOMEM;
	}

	knot_rrset_init(opt_rr, owner, KNOT_RRTYPE_OPT, max_pld);

	/* Create empty RDATA */
	int ret = knot_rrset_add_rdata(opt_rr, NULL, 0, 0, mm);
	if (ret == KNOT_EOK) {
		knot_edns_set_ext_rcode(opt_rr, ext_rcode);
		knot_edns_set_version(opt_rr, ver);
	}

	return ret;
}

/*----------------------------------------------------------------------------*/
_public_
size_t knot_edns_wire_size(knot_rrset_t *opt_rr)
{
	if (opt_rr == NULL) {
		return 0;
	}

	knot_rdata_t *rdata = knot_rdataset_at(&opt_rr->rrs, 0);
	assert(rdata != NULL);

	return KNOT_EDNS_MIN_SIZE + knot_rdata_rdlen(rdata);
}

/*----------------------------------------------------------------------------*/
_public_
uint16_t knot_edns_get_payload(const knot_rrset_t *opt_rr)
{
	assert(opt_rr != NULL);
	return opt_rr->rclass;
}

/*----------------------------------------------------------------------------*/
_public_
void knot_edns_set_payload(knot_rrset_t *opt_rr, uint16_t payload)
{
	assert(opt_rr != NULL);
	opt_rr->rclass = payload;
}

/*----------------------------------------------------------------------------*/
_public_
uint8_t knot_edns_get_ext_rcode(const knot_rrset_t *opt_rr)
{
	assert(opt_rr != NULL);
	uint32_t ttl = 0;
	wire_ctx_t w = wire_ctx_init((uint8_t *) &ttl, sizeof(ttl));
	// TTL is stored in machine byte order. Convert it to wire order first.
	wire_ctx_write_u32(&w, knot_rrset_ttl(opt_rr));
	wire_ctx_set_offset(&w, EDNS_OFFSET_RCODE);
	return wire_ctx_read_u8(&w);
}

/*----------------------------------------------------------------------------*/

static void set_value_to_ttl(knot_rrset_t *opt_rr, size_t offset, uint8_t value)
{
	uint32_t ttl = 0;
	wire_ctx_t w = wire_ctx_init((uint8_t*) &ttl, sizeof(ttl));
	// TTL is stored in machine byte order. Convert it to wire order first.
	wire_ctx_write_u32(&w, knot_rrset_ttl(opt_rr));
	// Set the Extended RCODE in the converted TTL
	wire_ctx_set_offset(&w, offset);
	wire_ctx_write_u8(&w, value);
	// Convert it back to machine byte order
	wire_ctx_set_offset(&w, 0);
	uint32_t ttl_local = wire_ctx_read_u32(&w);
	// Store the TTL to the RDATA
	knot_rdata_set_ttl(knot_rdataset_at(&opt_rr->rrs, 0), ttl_local);
}

/*----------------------------------------------------------------------------*/
_public_
void knot_edns_set_ext_rcode(knot_rrset_t *opt_rr, uint8_t ext_rcode)
{
	assert(opt_rr != NULL);
	set_value_to_ttl(opt_rr, EDNS_OFFSET_RCODE, ext_rcode);
}

/*----------------------------------------------------------------------------*/
_public_
uint8_t knot_edns_get_version(const knot_rrset_t *opt_rr)
{
	assert(opt_rr != NULL);
	uint32_t ttl = 0;
	wire_ctx_t w = wire_ctx_init((uint8_t*) &ttl, sizeof(ttl));
	// TTL is stored in machine byte order. Convert it to wire order first.
	wire_ctx_write_u32(&w, knot_rrset_ttl(opt_rr));
	wire_ctx_set_offset(&w, EDNS_OFFSET_VERSION);
	return wire_ctx_read_u8(&w);
}

/*----------------------------------------------------------------------------*/
_public_
void knot_edns_set_version(knot_rrset_t *opt_rr, uint8_t version)
{
	assert(opt_rr != NULL);
	set_value_to_ttl(opt_rr, EDNS_OFFSET_VERSION, version);
}

/*----------------------------------------------------------------------------*/
_public_
bool knot_edns_do(const knot_rrset_t *opt_rr)
{
	assert(opt_rr != NULL);
	return knot_rrset_ttl(opt_rr) & EDNS_DO_MASK;
}

/*----------------------------------------------------------------------------*/
_public_
void knot_edns_set_do(knot_rrset_t *opt_rr)
{
	assert(opt_rr != NULL);

	// Read the TTL
	uint32_t ttl = knot_rrset_ttl(opt_rr);
	// Set the DO bit
	ttl |= EDNS_DO_MASK;
	// Store the TTL to the RDATA
	knot_rdata_set_ttl(knot_rdataset_at(&opt_rr->rrs, 0), ttl);
}

/*----------------------------------------------------------------------------*/
/*!
 * \brief Find OPTION with the given code in the OPT RDATA.
 *
 * \param rdata     RDATA to search in.
 * \param opt_code  Code of the OPTION to find.
 * \param[out] pos  Position of the OPTION or NULL if not found.
 */
static uint8_t *find_option(knot_rdata_t *rdata, uint16_t opt_code)
{
<<<<<<< HEAD
	wire_ctx_t wire = wire_ctx_init_rdata(rdata);
=======
	wire_ctx_t wire = wire_ctx_init_const(knot_rdata_data(rdata),
	                                      knot_rdata_rdlen(rdata));
>>>>>>> 5d11f548

	while (wire_ctx_available(&wire) > 0) {
		uint16_t code = wire_ctx_read_u16(&wire);
		if (wire.error != KNOT_EOK) {
			break;
		}

		if (code == opt_code) {
			return wire.position;
		}

		uint16_t opt_len = wire_ctx_read_u16(&wire);
		wire_ctx_skip(&wire, opt_len);
	}

	return NULL;
}

/*----------------------------------------------------------------------------*/
_public_
int knot_edns_add_option(knot_rrset_t *opt_rr, uint16_t code,
                         uint16_t length, const uint8_t *data, knot_mm_t *mm)
{
	if (opt_rr == NULL || (length != 0 && data == NULL)) {
		return KNOT_EINVAL;
	}

	/* We need to replace the RDATA currently in the OPT RR */

	/* 1) create new RDATA by appending the new option after the current
	 *    RDATA.
	 */
	assert(opt_rr->rrs.rr_count == 1);
	knot_rdata_t *old_rdata = knot_rdataset_at(&opt_rr->rrs, 0);

	uint8_t *old_data = knot_rdata_data(old_rdata);
	uint16_t old_data_len = knot_rdata_rdlen(old_rdata);
	uint16_t new_data_len = old_data_len + KNOT_EDNS_OPTION_HDRLEN + length;

	uint8_t new_data[new_data_len];

	wire_ctx_t wire = wire_ctx_init(new_data, new_data_len);
	wire_ctx_write(&wire, old_data, old_data_len);
	// write length and code in wireformat (convert endian)
	wire_ctx_write_u16(&wire, code);
	wire_ctx_write_u16(&wire, length);
	// write the option data
	wire_ctx_write(&wire, data, length);

	if (wire.error != KNOT_EOK) {
		return wire.error;
	}

	/* 2) Replace the RDATA in the RRSet. */
	uint32_t old_ttl = knot_rdata_ttl(old_rdata);
	knot_rdataset_clear(&opt_rr->rrs, mm);
	return knot_rrset_add_rdata(opt_rr, new_data, new_data_len,
	                            old_ttl, mm);
}

/*----------------------------------------------------------------------------*/
_public_
bool knot_edns_has_option(const knot_rrset_t *opt_rr, uint16_t code)
{
	assert(opt_rr != NULL);

	knot_rdata_t *rdata = knot_rdataset_at(&opt_rr->rrs, 0);
	assert(rdata != NULL);

	uint8_t *pos = find_option(rdata, code);

	return pos != NULL;
}

/*----------------------------------------------------------------------------*/
_public_
bool knot_edns_check_record(knot_rrset_t *opt_rr)
{
	if (opt_rr->rrs.rr_count != 1) {
		return false;
	}

	knot_rdata_t *rdata = knot_rdataset_at(&opt_rr->rrs, 0);
	if (rdata == NULL) {
		return false;
	}

<<<<<<< HEAD
	wire_ctx_t wire = wire_ctx_init_rdata(rdata);
=======
	wire_ctx_t wire = wire_ctx_init_const(knot_rdata_data(rdata),
	                                      knot_rdata_rdlen(rdata));
>>>>>>> 5d11f548

	/* RFC2671 4.4: {uint16_t code, uint16_t len, data} */
	// read data to the end or error
	while (wire_ctx_available(&wire) > 0 && wire.error == KNOT_EOK) {
		wire_ctx_read_u16(&wire); 			// code
		uint16_t opt_len = wire_ctx_read_u16(&wire);	// length
		wire_ctx_skip(&wire, opt_len);			// data
	}

	return wire.error == KNOT_EOK;
}

/*----------------------------------------------------------------------------*/
_public_
int knot_edns_client_subnet_create(const knot_addr_family_t family,
                                   const uint8_t *addr,
                                   const uint16_t addr_len,
                                   uint8_t src_mask,
                                   uint8_t dst_mask,
                                   uint8_t *data,
                                   uint16_t *data_len)
{
	if (addr == NULL || data == NULL || data_len == NULL) {
		return KNOT_EINVAL;
	}

	uint8_t addr_prefix_len = (src_mask + 7) / 8; // Ceiling operation.
	uint8_t modulo = src_mask % 8;

	if (addr_prefix_len > addr_len) {
		return KNOT_EINVAL;
	}

	wire_ctx_t wire = wire_ctx_init(data, *data_len);
	wire_ctx_write_u16(&wire, family);
	wire_ctx_write_u8(&wire, src_mask);
	wire_ctx_write_u8(&wire, dst_mask);
	wire_ctx_write(&wire, addr, addr_prefix_len);

	if (wire.error != KNOT_EOK) {
		return wire.error;
	}

	// Zeroize trailing bits in the last byte.
	if (modulo > 0 && addr_prefix_len > 0) {
		wire.position[-1] &= 0xFF << (8 - modulo);
	}

	*data_len = wire_ctx_offset(&wire);

	return KNOT_EOK;
}

_public_
int knot_edns_client_subnet_parse(const uint8_t *data,
                                  const uint16_t data_len,
                                  knot_addr_family_t *family,
                                  uint8_t *addr,
                                  uint16_t *addr_len,
                                  uint8_t *src_mask,
                                  uint8_t *dst_mask)
{
	if (data == NULL || family == NULL || addr == NULL ||
	    addr_len == NULL || src_mask == NULL || dst_mask == NULL) {
		return KNOT_EINVAL;
	}

	wire_ctx_t wire = wire_ctx_init_const(data, data_len);

	*family = wire_ctx_read_u16(&wire);
	*src_mask = wire_ctx_read_u8(&wire);
	*dst_mask = wire_ctx_read_u8(&wire);
	*addr_len = wire_ctx_available(&wire);
	wire_ctx_read(&wire, addr, *addr_len);

	if (wire.error != KNOT_EOK) {
		return wire.error;
	}

	return KNOT_EOK;
}<|MERGE_RESOLUTION|>--- conflicted
+++ resolved
@@ -24,14 +24,7 @@
 #include "libknot/consts.h"
 #include "libknot/rrtype/opt.h"
 #include "libknot/descriptor.h"
-<<<<<<< HEAD
-#include "libknot/errcode.h"
-#include "libknot/internal/macros.h"
-#include "libknot/internal/sockaddr.h"
-#include "libknot/internal/wire_ctx.h"
-=======
 #include "contrib/wire_ctx.h"
->>>>>>> 5d11f548
 
 /*! \brief Some implementation-related constants. */
 enum knot_edns_private_consts {
@@ -202,12 +195,8 @@
  */
 static uint8_t *find_option(knot_rdata_t *rdata, uint16_t opt_code)
 {
-<<<<<<< HEAD
-	wire_ctx_t wire = wire_ctx_init_rdata(rdata);
-=======
 	wire_ctx_t wire = wire_ctx_init_const(knot_rdata_data(rdata),
 	                                      knot_rdata_rdlen(rdata));
->>>>>>> 5d11f548
 
 	while (wire_ctx_available(&wire) > 0) {
 		uint16_t code = wire_ctx_read_u16(&wire);
@@ -295,12 +284,8 @@
 		return false;
 	}
 
-<<<<<<< HEAD
-	wire_ctx_t wire = wire_ctx_init_rdata(rdata);
-=======
 	wire_ctx_t wire = wire_ctx_init_const(knot_rdata_data(rdata),
 	                                      knot_rdata_rdlen(rdata));
->>>>>>> 5d11f548
 
 	/* RFC2671 4.4: {uint16_t code, uint16_t len, data} */
 	// read data to the end or error
